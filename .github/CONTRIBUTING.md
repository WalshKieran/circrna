--- conflicted
+++ resolved
@@ -74,11 +74,7 @@
 7. Add sanity checks for all relevant parameters.
 8. Add any new software to the `scrape_software_versions.py` script in `bin/` and the version command to the `scrape_software_versions` process in `main.nf`.
 9. Do local tests that the new code works properly and as expected.
-<<<<<<< HEAD
-10. Add a new test command in `.github/workflow/ci.yaml`.
-=======
 10. Add a new test command in `.github/workflow/ci.yml`.
->>>>>>> e92c281f
 11. If applicable add a [MultiQC](https://https://multiqc.info/) module.
 12. Update MultiQC config `assets/multiqc_config.yaml` so relevant suffixes, name clean up, General Statistics Table column order, and module figures are in the right order.
 13. Optional: Add any descriptions of MultiQC report sections and output files to `docs/output.md`.
