/*
 * -------------------------------------------------
 *  nf-core/circrna Nextflow base config file
 * -------------------------------------------------
 * A 'blank slate' config file, appropriate for general
 * use on most high performace compute environments.
 * Assumes that all software is installed and available
 * on the PATH. Runs in `local` mode - all jobs will be
 * run on the logged in environment.
 */

process {

  // TODO nf-core: Check the defaults for all processes
  cpus = { check_max( 1 * task.attempt, 'cpus' ) }
  memory = { check_max( 7.GB * task.attempt, 'memory' ) }
  time = { check_max( 12.h * task.attempt, 'time' ) }

  errorStrategy = { task.exitStatus in [143,137,104,134,139] ? 'retry' : 'finish' }
  maxRetries = 1
  maxErrors = '-1'

  // Process-specific resource requirements
  // NOTE - Only one of the labels below are used in the fastqc process in the main script.
  //        If possible, it would be nice to keep the same label naming convention when
  //        adding in your processes.
  // TODO nf-core: Customise requirements for specific processes.
  // See https://www.nextflow.io/docs/latest/config.html#config-process-selectors
  withLabel:process_low {
    cpus = { check_max( 2 * task.attempt, 'cpus' ) }
    memory = { check_max( 14.GB * task.attempt, 'memory' ) }
    time = { check_max( 6.h * task.attempt, 'time' ) }
  }
  withLabel:process_medium {
    cpus = { check_max( 6 * task.attempt, 'cpus' ) }
    memory = { check_max( 42.GB * task.attempt, 'memory' ) }
    time = { check_max( 8.h * task.attempt, 'time' ) }
  }
  withLabel:process_high {
    cpus = { check_max( 12 * task.attempt, 'cpus' ) }
    memory = { check_max( 84.GB * task.attempt, 'memory' ) }
    time = { check_max( 10.h * task.attempt, 'time' ) }
  }
  withLabel:process_long {
    time = { check_max( 20.h * task.attempt, 'time' ) }
  }
<<<<<<< HEAD
  withName:get_software_versions {
    cache = false
  }

=======
  withLabel:py3{
  	 container = 'barryd237/py3:dev'
  	}
  //withName:get_software_versions {
  //  cache = false
  //}
>>>>>>> 4bd5a043
}<|MERGE_RESOLUTION|>--- conflicted
+++ resolved
@@ -44,17 +44,10 @@
   withLabel:process_long {
     time = { check_max( 20.h * task.attempt, 'time' ) }
   }
-<<<<<<< HEAD
   withName:get_software_versions {
     cache = false
   }
-
-=======
   withLabel:py3{
   	 container = 'barryd237/py3:dev'
   	}
-  //withName:get_software_versions {
-  //  cache = false
-  //}
->>>>>>> 4bd5a043
 }