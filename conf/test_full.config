--- conflicted
+++ resolved
@@ -1,5 +1,4 @@
 /*
-<<<<<<< HEAD
 ~~~~~~~~~~~~~~~~~~~~~~~~~~~~~~~~~~~~~~~~~~~~~~~~~~~~~~~~~~~~~~~~~~~~~~~~~~~~~~~~~~~~~~~~
     Nextflow config file for running full-size tests
 ~~~~~~~~~~~~~~~~~~~~~~~~~~~~~~~~~~~~~~~~~~~~~~~~~~~~~~~~~~~~~~~~~~~~~~~~~~~~~~~~~~~~~~~~
@@ -10,15 +9,6 @@
 
 ----------------------------------------------------------------------------------------
 */
-=======
- * -------------------------------------------------
- *  Nextflow config file for running full-size tests
- * -------------------------------------------------
- * Defines bundled input files and everything required
- * to run a full size pipeline test. Use as follows:
- *   nextflow run nf-core/circrna -profile test_full,<docker/singularity>
- */
->>>>>>> e53ffd80
 
 params {
   config_profile_name = 'Full test profile'
