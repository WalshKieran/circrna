/*
~~~~~~~~~~~~~~~~~~~~~~~~~~~~~~~~~~~~~~~~~~~~~~~~~~~~~~~~~~~~~~~~~~~~~~~~~~~~~~~~~~~~~~~~
    nf-core/circrna Nextflow config file
~~~~~~~~~~~~~~~~~~~~~~~~~~~~~~~~~~~~~~~~~~~~~~~~~~~~~~~~~~~~~~~~~~~~~~~~~~~~~~~~~~~~~~~~
    Default config options for all compute environments
----------------------------------------------------------------------------------------
*/

// Global default params, used in configs
params {

    // TODO nf-core: Specify your pipeline's command line flags
    // Input options
    input                      = null


    // References
    genome                     = null
    igenomes_base              = 's3://ngi-igenomes/igenomes'
    igenomes_ignore            = false
    // MultiQC options
    multiqc_config             = null
    multiqc_title              = null
    multiqc_logo               = null
    max_multiqc_email_size     = '25.MB'
    multiqc_methods_description = null

    // Boilerplate options
    outdir                     = null
    tracedir                   = "${params.outdir}/pipeline_info"
    publish_dir_mode           = 'copy'
    email                      = null
    email_on_fail              = null
    plaintext_email            = false
    monochrome_logs            = false
    hook_url                   = null
    help                       = false
    validate_params            = true
    show_hidden_params         = false
    schema_ignore_params       = 'genomes'
    enable_conda               = false


    // Config options
    custom_config_version      = 'master'
    custom_config_base         = "https://raw.githubusercontent.com/nf-core/configs/${params.custom_config_version}"
    config_profile_description = null
    config_profile_contact     = null
    config_profile_url         = null
    config_profile_name        = null


    // Max resource options
    // Defaults only, expecting to be overwritten
    max_memory                 = '128.GB'
    max_cpus                   = 16
    max_time                   = '240.h'

}

<<<<<<< HEAD
=======
// Container slug. Stable releases should specify release tag!
// Developmental code should specify :dev
process.container = 'barryd237/circrna:1.0.0'

>>>>>>> 7e7fb5dd
// Load base.config by default for all pipelines
includeConfig 'conf/base.config'

// Load nf-core custom profiles from different Institutions
try {
    includeConfig "${params.custom_config_base}/nfcore_custom.config"
} catch (Exception e) {
    System.err.println("WARNING: Could not load nf-core/config profiles: ${params.custom_config_base}/nfcore_custom.config")
}

// Load nf-core/circrna custom profiles from different institutions.
// Warning: Uncomment only if a pipeline-specific instititutional config already exists on nf-core/configs!
// try {
//   includeConfig "${params.custom_config_base}/pipeline/circrna.config"
// } catch (Exception e) {
//   System.err.println("WARNING: Could not load nf-core/config/circrna profiles: ${params.custom_config_base}/pipeline/circrna.config")
// }


profiles {
    debug { process.beforeScript = 'echo $HOSTNAME' }
    conda {
        params.enable_conda    = true
        docker.enabled         = false
        singularity.enabled    = false
        podman.enabled         = false
        shifter.enabled        = false
        charliecloud.enabled   = false
    }
    mamba {
        params.enable_conda    = true
        conda.useMamba         = true
        docker.enabled         = false
        singularity.enabled    = false
        podman.enabled         = false
        shifter.enabled        = false
        charliecloud.enabled   = false
    }
    docker {
        docker.enabled         = true
        docker.userEmulation   = true
        singularity.enabled    = false
        podman.enabled         = false
        shifter.enabled        = false
        charliecloud.enabled   = false
    }
    singularity {
        singularity.enabled    = true
        singularity.autoMounts = true
        docker.enabled         = false
        podman.enabled         = false
        shifter.enabled        = false
        charliecloud.enabled   = false
    }
    podman {
        podman.enabled         = true
        docker.enabled         = false
        singularity.enabled    = false
        shifter.enabled        = false
        charliecloud.enabled   = false
    }
    shifter {
        shifter.enabled        = true
        docker.enabled         = false
        singularity.enabled    = false
        podman.enabled         = false
        charliecloud.enabled   = false
    }
    charliecloud {
        charliecloud.enabled   = true
        docker.enabled         = false
        singularity.enabled    = false
        podman.enabled         = false
        shifter.enabled        = false
    }
    gitpod {
        executor.name          = 'local'
        executor.cpus          = 16
        executor.memory        = 60.GB
    }
    test      { includeConfig 'conf/test.config'      }
    test_full { includeConfig 'conf/test_full.config' }
}


// Load igenomes.config if required
if (!params.igenomes_ignore) {
    includeConfig 'conf/igenomes.config'
} else {
    params.genomes = [:]
}


// Export these variables to prevent local Python/R libraries from conflicting with those in the container
// The JULIA depot path has been adjusted to a fixed path `/usr/local/share/julia` that needs to be used for packages in the container.
// See https://apeltzer.github.io/post/03-julia-lang-nextflow/ for details on that. Once we have a common agreement on where to keep Julia packages, this is adjustable.

env {
    PYTHONNOUSERSITE = 1
    R_PROFILE_USER   = "/.Rprofile"
    R_ENVIRON_USER   = "/.Renviron"
    JULIA_DEPOT_PATH = "/usr/local/share/julia"
}

// Capture exit codes from upstream processes when piping
process.shell = ['/bin/bash', '-euo', 'pipefail']

def trace_timestamp = new java.util.Date().format( 'yyyy-MM-dd_HH-mm-ss')
timeline {
    enabled = true
    file    = "${params.tracedir}/execution_timeline_${trace_timestamp}.html"
}
report {
    enabled = true
    file    = "${params.tracedir}/execution_report_${trace_timestamp}.html"
}
trace {
    enabled = true
    file    = "${params.tracedir}/execution_trace_${trace_timestamp}.txt"
}
dag {
    enabled = true
    file    = "${params.tracedir}/pipeline_dag_${trace_timestamp}.html"
}

manifest {
    name            = 'nf-core/circrna'
    author          = 'Barry Digby'
    homePage        = 'https://github.com/nf-core/circrna'
    description     = 'circRNA quantification, differential expression analysis and miRNA target prediction of RNA-Seq data'
    mainScript      = 'main.nf'
    nextflowVersion = '!>=21.10.3'
<<<<<<< HEAD
    version         = '1.0.0'
    doi             = ''
=======
    version = '1.0.0'
>>>>>>> 7e7fb5dd
}

// Load modules.config for DSL2 module specific options
includeConfig 'conf/modules.config'

// Function to ensure that resource requirements don't go beyond
// a maximum limit
def check_max(obj, type) {
    if (type == 'memory') {
        try {
            if (obj.compareTo(params.max_memory as nextflow.util.MemoryUnit) == 1)
                return params.max_memory as nextflow.util.MemoryUnit
            else
                return obj
        } catch (all) {
            println "   ### ERROR ###   Max memory '${params.max_memory}' is not valid! Using default value: $obj"
            return obj
        }
    } else if (type == 'time') {
        try {
            if (obj.compareTo(params.max_time as nextflow.util.Duration) == 1)
                return params.max_time as nextflow.util.Duration
            else
                return obj
        } catch (all) {
            println "   ### ERROR ###   Max time '${params.max_time}' is not valid! Using default value: $obj"
            return obj
        }
    } else if (type == 'cpus') {
        try {
            return Math.min( obj, params.max_cpus as int )
        } catch (all) {
            println "   ### ERROR ###   Max cpus '${params.max_cpus}' is not valid! Using default value: $obj"
            return obj
        }
    }
}<|MERGE_RESOLUTION|>--- conflicted
+++ resolved
@@ -58,13 +58,10 @@
 
 }
 
-<<<<<<< HEAD
-=======
 // Container slug. Stable releases should specify release tag!
 // Developmental code should specify :dev
 process.container = 'barryd237/circrna:1.0.0'
 
->>>>>>> 7e7fb5dd
 // Load base.config by default for all pipelines
 includeConfig 'conf/base.config'
 
@@ -197,12 +194,8 @@
     description     = 'circRNA quantification, differential expression analysis and miRNA target prediction of RNA-Seq data'
     mainScript      = 'main.nf'
     nextflowVersion = '!>=21.10.3'
-<<<<<<< HEAD
     version         = '1.0.0'
     doi             = ''
-=======
-    version = '1.0.0'
->>>>>>> 7e7fb5dd
 }
 
 // Load modules.config for DSL2 module specific options
