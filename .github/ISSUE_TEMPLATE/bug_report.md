--- conflicted
+++ resolved
@@ -18,11 +18,7 @@
 I have checked the following places for your error:
 
 - [ ] [nf-core website: troubleshooting](https://nf-co.re/usage/troubleshooting)
-<<<<<<< HEAD
-- [ ] [nf-core/circrna pipeline documentation](https://nf-co.re/nf-core/circrna/usage)
-=======
 - [ ] [nf-core/circrna pipeline documentation](https://nf-co.re/circrna/usage)
->>>>>>> e92c281f
 
 ## Description of the bug
 
