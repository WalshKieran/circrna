--- conflicted
+++ resolved
@@ -151,11 +151,7 @@
             println ''
             log.error 'ERROR: Validation of pipeline parameters failed!'
             JSONObject exceptionJSON = e.toJSON()
-<<<<<<< HEAD
             printExceptions(exceptionJSON, params_json, log, enums)
-=======
-            printExceptions(exceptionJSON, paramsJSON, log)
->>>>>>> e53ffd80
             println ''
             has_error = true
         }
@@ -451,7 +447,7 @@
                 }
                 def type = '[' + group_params.get(param).type + ']'
                 def description = group_params.get(param).description
-                def defaultValue = group_params.get(param).default != null ? " [default: " + group_params.get(param).default.toString() + "]" : ''
+                def defaultValue = group_params.get(param).default ? " [default: " + group_params.get(param).default.toString() + "]" : ''
                 def description_default = description + colors.dim + defaultValue + colors.reset
                 // Wrap long description texts
                 // Loosely based on https://dzone.com/articles/groovy-plain-text-word-wrap
@@ -510,17 +506,13 @@
 
         // Get pipeline parameters defined in JSON Schema
         def Map params_summary = [:]
-<<<<<<< HEAD
-        def params_map = paramsLoad(getSchemaPath(workflow, schema_filename=schema_filename))
-=======
         def blacklist  = ['hostnames']
         def params_map = params_load(json_schema)
->>>>>>> e53ffd80
         for (group in params_map.keySet()) {
             def sub_params = new LinkedHashMap()
             def group_params = params_map.get(group)  // This gets the parameters of that particular group
             for (param in group_params.keySet()) {
-                if (params.containsKey(param)) {
+                if (params.containsKey(param) && !blacklist.contains(param)) {
                     def params_value = params.get(param)
                     def schema_value = group_params.get(param).default
                     def param_type   = group_params.get(param).type
@@ -582,203 +574,4 @@
         return output
     }
 
-<<<<<<< HEAD
-    //
-    // Loop over nested exceptions and print the causingException
-    //
-    private static void printExceptions(ex_json, params_json, log, enums, limit=5) {
-        def causingExceptions = ex_json['causingExceptions']
-        if (causingExceptions.length() == 0) {
-            def m = ex_json['message'] =~ /required key \[([^\]]+)\] not found/
-            // Missing required param
-            if (m.matches()) {
-                log.error "* Missing required parameter: --${m[0][1]}"
-            }
-            // Other base-level error
-            else if (ex_json['pointerToViolation'] == '#') {
-                log.error "* ${ex_json['message']}"
-            }
-            // Error with specific param
-            else {
-                def param = ex_json['pointerToViolation'] - ~/^#\//
-                def param_val = params_json[param].toString()
-                if (enums.containsKey(param)) {
-                    def error_msg = "* --${param}: '${param_val}' is not a valid choice (Available choices"
-                    if (enums[param].size() > limit) {
-                        log.error "${error_msg} (${limit} of ${enums[param].size()}): ${enums[param][0..limit-1].join(', ')}, ... )"
-                    } else {
-                        log.error "${error_msg}: ${enums[param].join(', ')})"
-                    }
-                } else {
-                    log.error "* --${param}: ${ex_json['message']} (${param_val})"
-                }
-            }
-        }
-        for (ex in causingExceptions) {
-            printExceptions(ex, params_json, log, enums)
-        }
-    }
-
-    //
-    // Remove an element from a JSONArray
-    //
-    private static JSONArray removeElement(json_array, element) {
-        def list = []
-        int len = json_array.length()
-        for (int i=0;i<len;i++){
-            list.add(json_array.get(i).toString())
-        }
-        list.remove(element)
-        JSONArray jsArray = new JSONArray(list)
-        return jsArray
-    }
-
-    //
-    // Remove ignored parameters
-    //
-    private static JSONObject removeIgnoredParams(raw_schema, params) {
-        // Remove anything that's in params.schema_ignore_params
-        params.schema_ignore_params.split(',').each{ ignore_param ->
-            if(raw_schema.keySet().contains('definitions')){
-                raw_schema.definitions.each { definition ->
-                    for (key in definition.keySet()){
-                        if (definition[key].get("properties").keySet().contains(ignore_param)){
-                            // Remove the param to ignore
-                            definition[key].get("properties").remove(ignore_param)
-                            // If the param was required, change this
-                            if (definition[key].has("required")) {
-                                def cleaned_required = removeElement(definition[key].required, ignore_param)
-                                definition[key].put("required", cleaned_required)
-                            }
-                        }
-                    }
-                }
-            }
-            if(raw_schema.keySet().contains('properties') && raw_schema.get('properties').keySet().contains(ignore_param)) {
-                raw_schema.get("properties").remove(ignore_param)
-            }
-            if(raw_schema.keySet().contains('required') && raw_schema.required.contains(ignore_param)) {
-                def cleaned_required = removeElement(raw_schema.required, ignore_param)
-                raw_schema.put("required", cleaned_required)
-            }
-        }
-        return raw_schema
-    }
-
-    //
-    // Clean and check parameters relative to Nextflow native classes
-    //
-    private static Map cleanParameters(params) {
-        def new_params = params.getClass().newInstance(params)
-        for (p in params) {
-            // remove anything evaluating to false
-            if (!p['value']) {
-                new_params.remove(p.key)
-            }
-            // Cast MemoryUnit to String
-            if (p['value'].getClass() == nextflow.util.MemoryUnit) {
-                new_params.replace(p.key, p['value'].toString())
-            }
-            // Cast Duration to String
-            if (p['value'].getClass() == nextflow.util.Duration) {
-                new_params.replace(p.key, p['value'].toString().replaceFirst(/d(?!\S)/, "day"))
-            }
-            // Cast LinkedHashMap to String
-            if (p['value'].getClass() == LinkedHashMap) {
-                new_params.replace(p.key, p['value'].toString())
-            }
-        }
-        return new_params
-    }
-
-    //
-    // This function tries to read a JSON params file
-    //
-    private static LinkedHashMap paramsLoad(String json_schema) {
-        def params_map = new LinkedHashMap()
-        try {
-            params_map = paramsRead(json_schema)
-        } catch (Exception e) {
-            println "Could not read parameters settings from JSON. $e"
-            params_map = new LinkedHashMap()
-        }
-        return params_map
-    }
-
-    //
-    // Method to actually read in JSON file using Groovy.
-    // Group (as Key), values are all parameters
-    //    - Parameter1 as Key, Description as Value
-    //    - Parameter2 as Key, Description as Value
-    //    ....
-    // Group
-    //    -
-    private static LinkedHashMap paramsRead(String json_schema) throws Exception {
-        def json = new File(json_schema).text
-        def Map schema_definitions = (Map) new JsonSlurper().parseText(json).get('definitions')
-        def Map schema_properties = (Map) new JsonSlurper().parseText(json).get('properties')
-        /* Tree looks like this in nf-core schema
-        * definitions <- this is what the first get('definitions') gets us
-                group 1
-                    title
-                    description
-                        properties
-                        parameter 1
-                            type
-                            description
-                        parameter 2
-                            type
-                            description
-                group 2
-                    title
-                    description
-                        properties
-                        parameter 1
-                            type
-                            description
-        * properties <- parameters can also be ungrouped, outside of definitions
-                parameter 1
-                    type
-                    description
-        */
-
-        // Grouped params
-        def params_map = new LinkedHashMap()
-        schema_definitions.each { key, val ->
-            def Map group = schema_definitions."$key".properties // Gets the property object of the group
-            def title = schema_definitions."$key".title
-            def sub_params = new LinkedHashMap()
-            group.each { innerkey, value ->
-                sub_params.put(innerkey, value)
-            }
-            params_map.put(title, sub_params)
-        }
-
-        // Ungrouped params
-        def ungrouped_params = new LinkedHashMap()
-        schema_properties.each { innerkey, value ->
-            ungrouped_params.put(innerkey, value)
-        }
-        params_map.put("Other parameters", ungrouped_params)
-
-        return params_map
-    }
-
-    //
-    // Get maximum number of characters across all parameter names
-    //
-    private static Integer paramsMaxChars(params_map) {
-        Integer max_chars = 0
-        for (group in params_map.keySet()) {
-            def group_params = params_map.get(group)  // This gets the parameters of that particular group
-            for (param in group_params.keySet()) {
-                if (param.size() > max_chars) {
-                    max_chars = param.size()
-                }
-            }
-        }
-        return max_chars
-    }
-=======
->>>>>>> e53ffd80
 }