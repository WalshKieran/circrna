--- conflicted
+++ resolved
@@ -18,11 +18,7 @@
         # TODO nf-core: You can customise AWS full pipeline tests as required
         # Add full size test data (but still relatively small datasets for few samples)
         # on the `test_full.config` test runs with only one set of parameters
-<<<<<<< HEAD
-        
-=======
 
->>>>>>> e36d8579
         with:
           workspace_id: ${{ secrets.TOWER_WORKSPACE_ID }}
           bearer_token: ${{ secrets.TOWER_BEARER_TOKEN }}
@@ -34,8 +30,4 @@
             {
               "outdir": "s3://${{ secrets.AWS_S3_BUCKET }}/circrna/results-${{ github.sha }}"
             }
-<<<<<<< HEAD
-          profiles: '[ "test_full", "aws_tower" ]'
-=======
-          profiles: '[ "test_full", "aws_tower" ]'
->>>>>>> e36d8579
+          profiles: '[ "test_full", "aws_tower" ]'