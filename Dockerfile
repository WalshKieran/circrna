--- conflicted
+++ resolved
@@ -32,9 +32,6 @@
 ENV PATH /opt/conda/envs/nf-core-circrna-1.0.0/bin:$PATH
 
 # Dump the details of the installed packages to a file for posterity
-<<<<<<< HEAD
-RUN conda env export --name nf-core-circrna-1.0.0 > nf-core-circrna-1.0.0.yml
-=======
 RUN conda env export --name nf-core-circrna-1.0.0 > nf-core-circrna-1.0.0.yml
 
 # comment CIRIquant line that attempts to run os.chmod()
@@ -68,5 +65,4 @@
 
 # Instruct R processes to use these empty files instead of clashing with a local version
 RUN touch .Rprofile
-RUN touch .Renviron
->>>>>>> c2e67a84
+RUN touch .Renviron