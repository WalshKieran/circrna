# nf-core/circrna: Output

## Introduction
<<<<<<< HEAD
=======

This documentation describes the output of `nf-core/circrna` for an extended version of the test dataset which runs all 3 modules in the workflow: `circRNA discovery` , `miRNA prediction` and `differential expression` analysis of circular RNAs in RNA-Seq data.  

The processes listed below will fall into one of 4 output directories produced by `nf-core/circrna`:

```console
|-- results/
       |-- quality_control
       |-- circrna_discovery
       |-- mirna_prediction
       |-- differential_expression
```

## Pipeline Overview

The pipeline is built using [Nextflow](https://www.nextflow.io/) and processes data using the following steps:

* [Download files](#download-files)
  * [Reference files](#reference-files) - Download reference files
  * [miRNA databases](#mirna-databases) - Download mature miRNA sequences
* [Quality Control](#quality-control)
  * [BAM to Fastq](#bam-to-fastq) - Convert BAM to fastq
  * [BBDUK](#bbduk) - Adapter trimming, quality and length filtering
  * [DESeq2](#deseq2) - Quality control plots from `DESeq2` analysis  
  * [FastQC](#fastqc) - Raw read QC
  * [MultiQC](#multiqc) - Consolidated fastqc reports
* [Genome index files](#genome-index-files)
* [circRNA quantification](#circrna-quantification)
  * [Miscellaneous requirements](#miscellaneous-requirements) - Generate tool specific requirements
  * [CIRCexplorer2](#circexplorer2) - Annotation of circular RNAs from STAR 2 pass mode Chimeric out files
  * [circRNA finder](#circrna-finder) - Identify circular RNAs from STAR 2 pass mode SAM files
  * [CIRIquant](#ciriquant) - De novo identification of circular RNAs using circular pseudo reference
  * [DCC](#dcc) - Identify circular RNAs from STAR 2 pass mode utilising joint *and* separate read pairs
  * [find circ](#find-circ) - Identify circular RNAs in unmapped anchors from Bowtie2
  * [MapSplice](#mapsplice) - Identify circular RNAs in unmapped anchors from Bowtie
  * [STAR](#star) - Characterise back-splice junctions in all samples using 2 pass mode
* [circRNA annotation](#circrna-annotation)
  * [Annotated circRNAs](#annotated-circrnas) - Basic circRNA information
  * [BED12 files](#bed12-files) - Individual circRNA coordinates in BED12 format
  * [count matrix](#count-matrix) - circRNA counts matrix
  * [fasta](#fasta) - mature spliced circRNA fasta sequence
* [miRNA target prediction](#mirna-target-prediction)
  * [miranda](#miranda) - Raw output from miRanda
  * [targetscan](#targetscan) - Raw output from TargetScan
  * [miRNA targets](#mirna-targets) - Filtered outputs from miRanda, TargetScan for each circRNA
  * [circos plots](#circos-plots) - circos plot of circRNA - miRNA filtered predictions
* [Differential expression analysis](#differential-expression-analysis)
  * [circRNA](#circrna) - Output directory for circRNA DESeq2 analysis
  * [Boxplots](#boxplots) - Boxplots of differentially expressed circRNAs
  * [RNA-Seq](#rna-seq) - Output directory for RNA-Seq DESeq2 analysis

## Download Files

### Reference Files

<details markdown="1">
<summary>Output files</summary>

* `circrna_discovery/reference/`
  * `*.fa`: Gencode reference FASTA file.
  * `*.gtf`: Gencode reference GTF file.
  * `*.txt`: Customised reference text annotation file.

</details>

`nf-core/circrna` has been designed exclusively with [gencode](https://www.gencodegenes.org/) reference files due to their ubiquitous compatibility with circRNA quantification tools. For this reason, ENSEMBL and UCSC reference files are not recommended. The user can specify which genome version to use (`GRCh37/GRCh38`) via the `--genome_version` parameter, see [parameter documentation](https://nf-co.re/circrna/dev/parameters#reference-genome-options) for details.

### miRNA Databases

<details markdown="1">
<summary>Output files</summary>

* `mirna_prediction/assets/`
  * `hsa_mature.fa`: mature *H. sapiens* miRNA sequences in FASTA format for `miRanda` compatibility.
  * `hsa_miR.txt`: mature *H. sapiens* miRNA sequences in tab delimited format with species ID information for `TargetScan` compatibility.  

</details>

Mature miRNA sequences are downloaded from [miRbase](http://www.mirbase.org/ftp.shtml) and [TargetScan](http://www.targetscan.org/cgi-bin/targetscan/data_download.vert72.cgi) as inputs for  `miRanda` and `targetscan.pl` miRNA prediction tools, respectively.

## Quality Control

### Bam to Fastq

<details markdown="1">
<summary>Output files</summary>

* `quality_control/preprocessing/bamtofastq/`
  * `*_R{1,2}.fq.gz`: Paired end fastq files, generated using `VALIDATION_STRINGENCY=LENIENT`.

</details>

`nf-core/circrna` can accept input BAM files generated from paired end sequencing reads (e.g `TCGA`) by invoking [picard](https://broadinstitute.github.io/picard/) `SamToFastq`, converting BAM files to paired end fastq files.

### BBDUK

<details markdown="1">
<summary>Output files</summary>

* `quality_control/preprocessing/BBDUK/`
  * `*_r{1,2}.trim.fq.gz`: Processed paired end fastq files.

</details>

[BBDUK](https://jgi.doe.gov/data-and-tools/bbtools/bb-tools-user-guide/bbduk-guide/) (DUK - "Decontamination Using Kmers") is capable of performing adapter trimming, quality trimming/filtering and read length filtering (refer to BBDUK [parameter documentation](https://nf-co.re/circrna/dev/parameters#read-trimming--adapter-removal)) for the quality control of sequencing reads. `nf-core/circrna` will automatically output gzipped fastq files from `BBDUK` to minimise data usage.

### DESeq2

<details markdown="1">
<summary>Output files</summary>

* `quality_control/DESeq2_QC`
  * `circRNA/`
    * `DESeq2_condition_PCA.pdf`: PCA plot of PC1 vs. PC2 displaying the highest amount of variation within the response variable `condition`.
    <p markdown="1" align="center">
    <img src="images/output/DESeq2_QC/circRNA/DESeq2_condition_PCA.png" alt="circRNA PCA" width="500">
    </p>

    * `DESeq2_dispersion.pdf`: Plot of re-fitted genes + gene outliers after shrinkage estimation performed by gene-wide maximum likelihood estimates (red curve) & maximum a posteriori estimates of dispersion.
    <p markdown="1" align="center">
    <img src="images/output/DESeq2_QC/circRNA/DESeq2_dispersion.png" alt="circRNA dispersion" width="500">
    </p>

    * `DESeq2_sample_dendogram.pdf`: Dendogram displaying sample distances using [pvclust](https://cran.r-project.org/web/packages/pvclust/index.html).
    <p markdown="1" align="center">
    <img src="images/output/DESeq2_QC/circRNA/DESeq2_sample_dendogram.png" alt="circRNA dendo" width="500">
    </p>

    * `DESeq2_sample_heatmap.pdf`: Heatmap displaying Manhattan distance between samples.
    <p markdown="1" align="center">
    <img src="images/output/DESeq2_QC/circRNA/DESeq2_sample_heatmap.png" alt="circRNA samplehm" width="500">
    </p>

  * `RNA-Seq/`
    * `DESeq2_condition_PCA.pdf`: PCA plot of PC1 vs. PC2 displaying the highest amount of variation within the response variable `condition`.
    <p markdown="1" align="center">
    <img src="images/output/DESeq2_QC/RNA-Seq/DESeq2_condition_PCA.png" alt="circRNA PCA" width="500">
    </p>

    * `DESeq2_dispersion.pdf`: Plot of re-fitted genes + gene outliers after shrinkage estimation performed by gene-wide maximum likelihood estimates (red curve) & maximum a posteriori estimates of dispersion.
    <p markdown="1" align="center">
    <img src="images/output/DESeq2_QC/RNA-Seq/DESeq2_dispersion.png" alt="circRNA dispersion" width="500">
    </p>

    * `DESeq2_sample_dendogram.pdf`: Dendogram displaying sample distances using [pvclust](https://cran.r-project.org/web/packages/pvclust/index.html).
    <p markdown="1" align="center">
    <img src="images/output/DESeq2_QC/RNA-Seq/DESeq2_sample_dendogram.png" alt="circRNA dendo" width="500">
    </p>

    * `DESeq2_sample_heatmap.pdf`: Heatmap displaying Manhattan distance between samples.
    <p markdown="1" align="center">
    <img src="images/output/DESeq2_QC/RNA-Seq/DESeq2_sample_heatmap.png" alt="circRNA samplehm" width="500">
    </p>

</details>

`nf-core/circrna` outputs quality control plots of normalised *log2* expression data from `DESeq2` to assess heterogeneity in the experiment samples. These plots can be useful to assess sample-sample similarity and to identify potential batch effects within the experiment. Plots are generated for both circRNAs and RNA-Seq data when the differential expression analysis module has been selected by the user (see `--module` [documentation](https://nf-co.re/circrna/dev/parameters#pipeline-options)).

### FastQC

<details markdown="1">
<summary>Output files</summary>

* `quality_control/fastqc/`
  * `raw/`
    * `*{html,zip}`: Output files from `fastqc` for unprocessed RNA-Seq data.
  * `trimmed/`
    * `*{html,zip}`: Output files from `fastqc` for RNA-Seq reads processed by `BBDUK`.

</details>

[FastQC](http://www.bioinformatics.babraham.ac.uk/projects/fastqc/) gives general quality metrics about your reads. It provides information about the quality score distribution across your reads and the per base sequence content (%T/A/G/C). Information about adapter contamination and other over-represented sequences are also displayed.

### MultiQC

<details markdown="1">
<summary>Output files</summary>

* `quality_control/multiqc/`
  * `Raw_Reads_MultiQC.html`: Summary reports of unprocessed RNA-Seq reads.
  * `Trimmed_Reads_MultiQC.html`: Summary reports of processed RNA-Seq reads.

</details>

[MultiQC](http://multiqc.info) is a visualization tool that generates a single HTML report summarising all samples in your project. `nf-core` outputs HTML reports for sequencing read quality control.

## Genome Index Files

<details markdown="1">
<summary>Output files</summary>

* `circrna_discovery/index/`
  * `bowtie/`: Directory containing `Bowtie` indices.
  * `bowtie2/`: Directory containing `Bowtie2` indices.
  * `bwa/`: Directory containing `BWA` indices.
  * `hisat2/`: Directory containing `HISAT2` indices.
  * `samtools`: Directory containing `SAMtools` index file.
  * `STAR`: Directory containing `STAR` indices.

</details>

`nf-core/circrna` will automatically generate genome index files depending on the circRNA quantification tools selected for the `circrna_discovery` module. In subsequent workflow runs, users should specify the paths to the genome index files generated to save compute resources - please check `nf-core/circrna` [parameter documentation](https://nf-co.re/circrna/dev/parameters#reference-genome-options) for guidance on how to do this.

*N.B:* Index files must be regenerated if the user re-runs the analysis using different genome version.

## circRNA Quantification

### Miscellaneous Requirements

<details markdown="1">
<summary>Output files</summary>

* `circrna_discovery/reference/chromosomes/`
  * `*.fa`: Individual FASTA files per chromosome.
* `circrna_discovery/ciriquant/`
  * `travis.yml`: Example of `.yml` file below which is automatically generated for the user.

  ```bash
  name: ciriquant
  tools:
   bwa:  /opt/conda/envs/nf-core-circrna-1.0dev/bin/bwa
   hisat2:  /opt/conda/envs/nf-core-circrna-1.0dev/bin/hisat2
   stringtie:  /opt/conda/envs/nf-core-circrna-1.0dev/bin/stringtie
   samtools: /opt/conda/envs/nf-core-circrna-1.0dev/bin/samtools
  reference:
   fasta: /data/bdigby/results/circrna_discovery/reference/GRCh37.fa
   gtf: /data/bdigby/results/circrna_discovery/reference/GRCh37.gtf
   bwa_index: /data/bdigby/results/circrna_discovery/index/bwa/GRCh37
   hisat_index: /data/bdigby/results/circrna_discovery/index/hisat2/GRCh37
  ```

</details>

`CIRIquant` requires a `.yaml` file specifying the containerised paths of `BWA`, `SAMtools`, `HISAT2`, `StringTie` executables in addition to the absolute paths for the reference FASTA, GTF files and `BWA`, `HISAT2` genome index files.

`MapSplice` requires the reference FASTA file to be split into individual FASTA files per chromosome.

### CIRCexplorer2

<details markdown="1">
<summary>Output files</summary>

* `circrna_discovery/tool_outputs/circexplorer2/${sample_id}/`
  * `*.STAR.junction.bed`: Intermediate file generated by `CIRCexplorer2 parse` module, identifying STAR fusion junctions for downstream annotation.
  * `*.txt`: Output files generated by `CIRCexplorer2 annotate` module, based on BED 12 format containing circRNA genomic location information, exon cassette composition and an additional 6 columns specifying circRNA annotations.  Full descriptions of the 18 columns can be found in the `CIRCexplorer2` [documentation](https://circexplorer2.readthedocs.io/en/latest/modules/annotate/#output).

* `circrna_discovery/filtered_outputs/circexplorer2/`
  * `*_circexplorer2.bed`: Parsed `CIRCexplorer2` outputs in minimal BED file format. Low confidence circRNAs (BSJ reads < 2) have been removed.

</details>

[CIRCexplorer2](https://circexplorer2.readthedocs.io/en/latest/) uses `*.Chimeric.out.junction` files generated from `STAR` 2 pass mode to extract back-splice junction sites using the `CIRCexplorer2 parse` module. Following this, `CIRCexplorer2 annotate` performs re-alignment of reads to the back-splice junction sites to determine the precise positions of downstream donor and upstream acceptor splice sites. Back-splice junction sites are subsequently updated and annotated using the customised annotation text file.

### circRNA finder

<details markdown="1">
<summary>Output files</summary>

* `circrna_discovery/tool_outputs/circrna_finder/${sample_id}/`
  * `*.Chimeric.out.sorted.{bam,bam.bai}`: (Sorted and indexed) bam file with all chimeric reads identified by STAR. The circRNA junction spanning reads are a subset of these.
  * `*.filteredJunctions.bed`: A bed file with **all** circular junctions found by the pipeline. The score column indicates the number reads spanning each junction.
  * `*.s_filteredJunctions.bed`: A bed file with those junctions in `*.filteredJunctions.bed` that are flanked by GT-AG splice sites. The score column indicates the number reads spanning each junction.
  * `*.s_filteredJunctions_fw.bed`:  A bed file with the same circular junctions as in file (b), but here the score column gives the average number of forward spliced reads at both splice sites around each circular junction.

* `circrna_discovery/filtered_outputs/circrna_finder/`
  * `*_circrna_finder.bed`: Parsed `circrna_finder` outputs in minimal BED file format. Low confidence circRNAs (BSJ reads < 2) have been removed.

</details>

[circRNA finder](https://github.com/orzechoj/circRNA_finder) uses `*.Chimeric.out.sam`, `*.Chimeric.out.junction` & `*.SJ.out.tab` files to identify circular RNAs in RNA-Seq data.

### CIRIquant

<details markdown="1">
<summary>Output files</summary>

* `circrna_discovery/tool_outputs/ciriquant/${sample_id}/`
  * `*.log`: A `CIRIerror.log` file which should be empty, and a `${sample_id}.log` file which contains the output log of `CIRIquant`.
  * `*.bed`: `CIRI2` output file in BED 6 format.
  * `*.gtf`: Output file from `CIRIquant` in GTF format. Full description of the columns available in the `CIRIquant` [documentation](https://ciriquant-cookbook.readthedocs.io/en/latest/quantification.html#output-format).
* `circrna_discovery/tool_outputs/ciriquant/${sample_id}/align/`
  * `*.sorted.{bam, bam.bai}`: (Sorted and indexed) bam file from `HISAT2` alignment of RNA-Seq reads.
* `circrna_discovery/tool_outputs/ciriquant/${sample_id}/circ/`
  * `*.ciri`: `CIRI2` output file.
  * `*_denovo.sorted.{bam, bam.bai}`: (Sorted and indexed) bam file from `BWA` alignment of candidate circular reads to the pseudo reference.
  * `*_index.*.ht2`: `BWA` index files of the pseudo reference.
  * `*_index.fa`: Reference FASTA file of candidate circular reads.
* `circrna_discovery/filtered_outputs/ciriquant/`
  * `*_ciriquant.bed`: Parsed `CIRIquant` outputs in minimal BED file format. Low confidence circRNAs (BSJ reads < 2) have been removed.

</details>

[CIRIquant](https://github.com/Kevinzjy/CIRIquant) operates by aligning RNA-Seq reads using `HISAT2` and [CIRI2](https://sourceforge.net/projects/ciri/files/CIRI2/) to identify putative circRNAs. Next, a pseudo reference index is generated using `bwa index` by concatenating the two full-length sequences of the putative back-splice junction regions. Candidate circular reads are re-aligned against this pseudo reference using `bwa mem`, and back-splice junction reads are determined if they can be linearly and completely aligned to the putative back-splice junction regions.

### DCC

<details markdown="1">
<summary>Output files</summary>

* `/circrna_discovery/tool_outputs/dcc/${sample_id}/`
  * `*CircCoordinates`: Circular RNA annotations in BED format. Full description of the columns are available in the `DCC` [documentation](https://github.com/dieterich-lab/DCC#output-files-generated-by-dcc).
  * `*CircRNACount`: A table containing read counts for circRNAs detected.
  * `mate1/`: Output directory of STAR 2nd pass alignment for R1.
  * `mate2/`: Output directory of STAR 2nd pass alignment for R2.
* `circrna_discovery/filtered_outputs/dcc/`
  * `*_dcc.bed`: Parsed `DCC` outputs in minimal BED file format. Low confidence circRNAs (BSJ reads < 2) have been removed.

</details>

[DCC](https://github.com/dieterich-lab/DCC) identifies back-splice junction sites from `*Chimeric.out.junction`, `*SJ.out.tab` & `*Aligned.sortedByCoord.out.bam` files generated by `STAR` 2 pass mode, mapping the paired end reads both jointly and separately (`STAR` does not output read pairs that contain more than one chimeric junction thus a more granular approach is taken by `DCC` to fully characterise back-splice junctions in reads).

`DCC` then performs a series of filtering steps on candidate circular reads:

1. Mapping of mates must be consistent with a circular RNA template i.e align to the back-splice junction.
2. Filtering by a minimum number of junction reads per replicate (`nf-core/circrna` has set this parameter to`-Nr 1 1` allowing all reads).
3. Circular reads are not allowed span more than one gene.
4. Circular reads aligning to mitochondrial genome are removed.
5. Circular reads that lack a canonical (GT/AG) splicing signal at the circRNA junction borders are removed.

### find circ

<details markdown="1">
<summary>Output files</summary>

* `circrna_discovery/tool_outputs/find_circ/${sample_id}/`
  * `*_anchors.qfa.gz`: 20mer anchors extracted from unmapped reads.
  * `*_unmapped.bam`: Unmapped RNA-Seq reads to reference genome.
  * `*.sites.bed`: Output from `find_circ`, first six columns are in standard BED format. A description of the remaining columns is available in the `find_circ` [documentation](https://github.com/marvin-jens/find_circ#output-format).
  * `*.sites.log`: Summary statistics of candidate circular reads in the sample.
  * `*.sites.reads`: Tab delimited file containing circRNA ID & sequence.
* `circrna_discovery/filtered_outputs/find_circ/`
  * `*_find_circ.bed`: Parsed `find_circ` outputs in minimal BED file format. Low confidence circRNAs (BSJ reads < 2) have been removed.

</details>

[find circ](https://github.com/marvin-jens/find_circ) utilises `Bowtie2` short read mapper to align RNA-Seq reads to the genome. Reads that align fully and contiguously are discarded. Unmapped reads are converted to 20mers and aligned independently to find unique anchor positions within spliced exons - anchors that align in reverse orientation indicate circular RNA junctions. Anchor alignments are extended and must meet the following criteria:

1. Breakpoints flanked by GT/AG splice sites.
2. Unambiguous breakpoint detection.
3. Maximum 2 mismatches in extension procedure.
4. Breakpoint cannot reside more than 2nt inside a 20mer anchor.
5. 2 reads must support the junction.

### MapSplice

<details markdown="1">
<summary>Output files</summary>

* `circrna_discovery/tool_outputs/mapsplice/${sample_id}/`
  * `alignments.bam`: Bam file containing aligned reads and fusion alignments.
  * `deletions.txt`: Report of deletions.
  * `Fusion output files`:
    * `fusions_raw.txt`: raw fusion junctions without filtering
    * `fusion_candidates.txt`: filtered fusion junctions  
    * `fusions_well_annotated.txt`:  annotated fusion junction candidates (align to annotation file provided)
    * `fusions_not_well_annotated.txt`: fusions that do not align with supplied annotations
    * `circular_RNAs.txt`: circular RNAs reported.
  * `insertions.txt`: Report of Insertions.
  * `junctions.txt`: Reported splice junctions.
  * `stats.txt`: Read alignment, Junction statistics.

</details>

[MapSplice](http://www.netlab.uky.edu/p/bioinfo/MapSplice2) first splits reads into segments, and maps them to reference genome by using `Bowtie`. `MapSplice` attempts to fix unmapped segments as gapped alignments, with each gap corresponding to a splice junction. Finally a remapping step is used to identify back-spliced alignments that are in the presence of small exons.

### STAR

<details markdown="1">
<summary>Output files</summary>

* `circrna_discovery/tool_outputs/STAR/1st_Pass/${sample_id}/`
  * `*.Aligned.sortedByCoord.out.bam`: Coordinate sorted bam file containing aligned reads and chimeric reads.
  * `*.Chimeric.out.junction`: Each line contains the details of chimerically aligned reads. Full descriptions of columns can be found in `STAR` [documentation](https://physiology.med.cornell.edu/faculty/skrabanek/lab/angsd/lecture_notes/STARmanual.pdf) (section 5.4).
  * `*.Chimeric.out.sam`: Chimeric alignments in SAM format.
  * `*.Log.final.out`:  Summary mapping statistics after mapping job is complete, useful for quality control. The statistics are calculated for each read (single- or paired-end) and then summed or averaged over all reads.
  * `*.Log.out`: Main log file with a lot of detailed information about the run. This file is most useful for troubleshooting and debugging.
  * `*.Log.progress.out`: Reports job progress statistics, such as the number of processed reads, % of mapped reads etc.
  * `*.SJ.out.tab`: High confidence collapsed splice junctions in tab-delimited form. Full description of columns can be found in  `STAR` [documentation](https://physiology.med.cornell.edu/faculty/skrabanek/lab/angsd/lecture_notes/STARmanual.pdf) (section 4.4).

* `circrna_discovery/tool_outputs/STAR/2nd_Pass/${sample_id}/`
  * `*.Aligned.sortedByCoord.out.bam`: Coordinate sorted bam file containing aligned reads and chimeric reads.
  * `*.Chimeric.out.junction`: Each line contains the details of chimerically aligned reads. Full descriptions of columns can be found in `STAR` [documentation](https://physiology.med.cornell.edu/faculty/skrabanek/lab/angsd/lecture_notes/STARmanual.pdf) (section 5.4).
  * `*.Chimeric.out.sam`: Chimeric alignments in SAM format.
  * `*.Log.final.out`:  Summary mapping statistics after mapping job is complete, useful for quality control. The statistics are calculated for each read (single- or paired-end) and then summed or averaged over all reads.
  * `*.Log.out`: Main log file with a lot of detailed information about the run. This file is most useful for troubleshooting and debugging.
  * `*.Log.progress.out`: Reports job progress statistics, such as the number of processed reads, % of mapped reads etc.
  * `*.SJ.out.tab`: High confidence collapsed splice junctions in tab-delimited form. Full description of columns can be found in  `STAR` [documentation](https://physiology.med.cornell.edu/faculty/skrabanek/lab/angsd/lecture_notes/STARmanual.pdf) (section 4.4).
* `circrna_discovery/tool_outputs/STAR/SJFile/`
  * `*.SJFile.tab`: Chromosome, start, end & strand coordinates of novel splice junctions.

</details>

[STAR](https://github.com/alexdobin/STAR) can characterise novel splice junctions in RNA-Seq data by specifying `--ChimOutType Junctions`, with reported novel junctions written to a `*SJ.out.tab` file (per sample). Following the initial `STAR` alignment, a 2nd pass strategy is employed whereby **all** `*SJ.out.tab` files from RNA-Seq samples are converted to `*SJFile.tab` files of novel junction coordinates and provided during the 2nd alignment step via `--sjdbFileChrStartEnd`.

This achieves the highest sensitivity for novel junction alignment. For instance, if there is a novel junction that's highly expressed (many reads, confident detection) in the wild-type, but only weakly expressed (few reads) in the experimental group, by using junctions detected in all samples for the 2nd pass, `STAR` will detect lowly expressed spliced reads in the experimental group.

## circRNA Annotation

### Annotated circRNAs

<details markdown="1">
<summary>Output files</summary>

* `circrna_discovery/annotated/`
  * `circrnas_annotated.txt`: Master file containing circRNA_ID, Type, Mature_Length, Parent_Gene & Strand for all circRNAs.

</details>

`nf-core/circrna` utilises filtered BED outputs from circRNA quantification tools and performs circRNA annotation using a filtered GTF file (biotypes not involved in circRNA biogenesis are removed). circRNA mature spliced length, parent gene and circRNA type are calculated using a customised script.

### BED12 Files

<details markdown="1">
<summary>Output files</summary>

* `circrna_discovery/bed12/`
  * `*_bed12.bed`: Columns described in `BEDtools` [documentation](https://bedtools.readthedocs.io/en/latest/content/general-usage.html#bed-format). Note that the itemRGB column has been replaced with circRNA type.

</details>

`nf-core/circrna` outputs each filtered circRNA in BED12 format. Initially an intermediate file used for calculating the mature spliced sequence of circRNAs, the user may wish to concatenate the individual BED12 files into a master file for visualisation in IGV.

### Count Matrix

<details markdown="1">
<summary>Output files</summary>

* `circrna_discovery/count_matrix/`
  * `circRNA_matrix.txt`: Raw circRNA read counts for all samples in matrix format.

</details>

`nf-core/circrna` produces a counts matrix of circRNA read counts for each sample. circRNAs with BSJ reads < 2 have been removed during the quantification step, with a further filtering step included depending on the number of quantification tools selected. If the user has selected more than one circRNA quantification tool, `nf-core/circrna` will demand that a circRNA be called by at least two quantification tools or else it is removed. This approach is recommended to reduce the number of false positives.

### Fasta

<details markdown="1">
<summary>Output files</summary>

* `circrna_discovery/fasta/`
  * `*.fa`: Mature spliced sequence of circRNAs.  

</details>

`nf-core/circrna` produces the mature spliced sequence of circRNAs in fasta format. Note that `nf-core/circrna` assumes for `circRNA type: circRNA` that all introns are removed from the mature sequence. For `circRNA type: EIciRNA` if the start/end of the circRNA falls outside 200nt of an annotated exon, the entire circRNA sequence (both exonic and intronic) is assumed to be in the mature splice length. If the `EIciRNA` falls within 200nt of an annotated exon, `nf-core/circrna` attempts to re-fit the circRNA as `circRNA type: circRNA` and all introns are removed from the sequence.

## miRNA Prediction

### miRanda

<details markdown="1">
<summary>Output files</summary>

* `mirna_prediction/miranda/`
  * `*.miRanda.txt`: Raw outputs from `miRanda`.

</details>

[miRanda](http://cbio.mskcc.org/miRNA2003/miranda.html) performs miRNA target prediction of a genomic sequence against a miRNA database in 2 phases:

1. First a dynamic programming local alignment is carried out between the query miRNA sequence and the reference  sequence. This alignment procedure scores based on sequence complementarity and not on sequence identity.
2. Secondly, the algorithm takes high-scoring alignments detected from phase 1 and estimates the thermodynamic stability of RNA duplexes based on these alignments. This second phase of the method utilises folding routines from the `RNAlib` library,  part of the [ViennaRNA](https://www.tbi.univie.ac.at/RNA/) package.

### TargetScan

<details markdown="1">
<summary>Output files</summary>

* `mirna_prediction/targetscan/`
  * `*.targetscan.txt`: Raw outputs from `TargetScan`.

</details>

[TargetScan](http://www.targetscan.org/vert_72/) predicts biological targets of miRNAs by searching for the presence of conserved 8mer, 7mer, and 6mer sites within the circRNA mature sequence that match the seed region of each miRNA.

### miRNA targets

<details markdown="1">
<summary>Output files</summary>

* `mirna_prediction/mirna_targets/`
  * `*_miRNA_targets.txt`: Filtered target miRNAs of circRNAs called by quantification tools. Columns are self explanatory: miRNA, Score, Energy_KcalMol, Start, End, Site_type.

</details>

`nf-core/circrna` performs miRNA target filtering on `miRanda` and `TargetScan` predictions:

1. miRNA must be called by both `miRanda` and `TargetScan`.
2. `6mer` site predictions are removed from `TargetScan` output. `nf-core/circrna` requires:
   * `7mer-m8`: An exact match to positions 2-8 of the mature miRNA (the seed + position 8).
   * `7mer-A1`: An exact match to positions 2-7 of the mature miRNA (the seed) followed by an 'A'.
   * `8-mer`: An exact match to positions 2-8 of the mature miRNA (the seed + position 8) followed by an 'A'.
3. Removal of miRNAs with minimum free energy of <= -20.00 Kcal/Mol as calculated by `ViennaRNA`.
4. If a site within the circRNA mature sequence shares duplicate miRNA ID's overlapping the same coordinates, the miRNA with the highest score is kept.

### Circos Plot

<details markdown="1">
<summary>Output files</summary>

* `mirna_prediction/circos_plots/`
  * `*_miRNA_Plot.pdf`: Circos plot of mature spliced circRNA sequence with exon boundaries where applicable, displaying miRNA binding sites.
  <p markdown="1" align="center">
  <img src="images/output/miRNA/circos_plot.png" alt="circRNA - miRNA circos plot" width="500">
  </p>

</details>

`nf-core/circrna` plots the filtered miRNA targets given using a circos plot, displaying the miRNA response elements along the mature circRNA sequence. Please note this plot becomes overcrowded when plotting `EIciRNAs` due to their highly variable sequence length (in contrast to `circRNAs` and `ciRNAs` which typically fall within the range of 100 - 1000nt). Therefore `EIciRNAs` with large mature spliced lengths should be considered as potentially spurious calls.

## Differential Expression Analysis

`nf-core/circrna` will perform differential expression analysis of `control` vs. all factors in the response variable:

| samples | condition |
|---------|-----------|
| ctrl_1  | control   |
| ctrl_2  | control   |
| ctrl_3  | control   |
| A549_1  | lung      |
| A549_2  | lung      |
| A549_3  | lung      |
| A375_1  | melanoma  |
| A375_2  | melanoma  |
| A375_3  | melanoma  |

The above experimental design will produce the `DESeq2` design formula `~ condition` and loop through the nested factors within `condition` producing outputs for `control_vs_lung` and `control_vs_melanoma` whereby upregulated circRNAs correspond to upregulated circRNAs in the experimental condition with respect to `control`.

*N.B:* In the phenotype file the response variable must be called `condition`, and the wild-type samples must be called `control`. These values are hard-coded in the automated differential expression analysis R script.

### circRNA

<details markdown="1">
<summary>Output files</summary>

* `differential_expression/circRNA/`

  * `DESeq2_log2_transformed_counts.txt`: *log2(Normalised counts + 1)*

  * `DESeq2_normalized_counts.txt`: Normalised circRNA counts.

  * `DESeq2_{control_vs_condition}_Adj_pvalue_distribution.pdf`: Histogram of Adj pvalues from `results(dds)` displaying the distribution of circRNAs that reject the null hypothesis (padj <= 0.05).
  <p markdown="1" align="center">
  <img src="images/output/de/circRNA/DESeq2_control_vs_melanoma_Adj_pvalue_distribution.png" alt="circRNA adj-p histogram" width="500">
  </p>

  * `DESeq2_{control_vs_condition}_down_regulated_differential_expression.txt`: DESeq2 `results()` output filtered to include down regulated circRNAs (fold change <= -1, pvalue <= 0.05) in `condition` with respect to `control`.

  * `DESeq2_{control_vs_condition}_fold_change_distribution.pdf`: Histogram of fold-change values for differentially expressed circRNAs.
  <p markdown="1" align="center">
  <img src="images/output/de/circRNA/DESeq2_control_vs_lung_fold_change_distribution.png" alt="circRNA FC histogram" width="500">
  </p>

  * `DESeq2_{control_vs_condition}_heatmap.pdf`: Heatmap of all differentially expressed circRNAs.
  <p markdown="1" align="center">
  <img src="images/output/de/circRNA/DESeq2_control_vs_lung_heatmap.png" alt="circRNA heatmap" width="500">
  </p>

  * `DESeq2_{control_vs_condition}_MA_plot.pdf`: Plot of the relationship between intensity and difference between the contrast made by `DESeq2`.
  <p markdown="1" align="center">
  <img src="images/output/de/circRNA/DESeq2_control_vs_lung_MA_plot.png" alt="circRNA heatmap" width="500">
  </p>

  * `DESeq2_{control_vs_condition}_pvalue_distribution.pdf`: Histogram of pvalues from `results(dds)` displaying the distribution of circRNAs that reject the null hypothesis (pvalue <= 0.05).
  <p markdown="1" align="center">
  <img src="images/output/de/circRNA/DESeq2_control_vs_melanoma_pvalue_distribution.png" alt="circRNA pval dist" width="500">
  </p>

  * `DESeq2_{condition_vs_control}_up_regulated_differential_expression.txt`: DEseq2 `results()` ouput filtered to include up regulated circRNAs (fold change >= 1, pvalue <= 0.05) in `condition` with respect to `control`.

  * `DESeq2_{condition_vs_control}_volcano_plot.pdf`: Volcano plot of differentially expressed circRNAs from DESeq2 `results()` using [EnhancedVolcano](https://www.bioconductor.org/packages/release/bioc/vignettes/EnhancedVolcano/inst/doc/EnhancedVolcano.html).
  <p markdown="1" align="center">
  <img src="images/output/de/circRNA/DESeq2_control_vs_lung_volcano_plot.png" alt="circRNA volcano" width="500">
  </p>

</details>

Output directory of DESeq2 circRNA differential expression analysis results. Up regulated, down regulated circRNAs and corresponding plots displaying expression patterns between the phenotypes in `condition` are written to this directory.

*Note:* The test dataset produces sparsely populated plots due to aggressive subsampling.

### Boxplots
>>>>>>> 4bd5a043

<details markdown="1">
<summary>Output files</summary>

* `differential_expression/boxplots/`
  * `control_vs_lung`
    * `*boxplot.pdf`: Boxplot of differentially expressed circRNAs in `control_vs_lung`.
    <p markdown="1" align="center">
    <img src="images/output/de/boxplots/lung.png" alt="circRNA boxplot" width="500">
    </p>

  * `control_vs_lung`
    * `*boxplot.pdf`: Boxplot of differentially expressed circRNAs in `control_vs_melanoma`.
      <p markdown="1" align="center">
      <img src="images/output/de/boxplots/melanoma.png" alt="circRNA boxplot" width="500">
      </p>

</details>

`nf-core/circrna` will produce boxplots of differentially expressed circRNAs (normalised expression) between phenotypes given in `condition`, creating a directory for each comparison vs `control`.

*Note:* The output files give examples for `control_vs_lung` and `control_vs_melanoma`.

### RNA-Seq

<details markdown="1">
<summary>Output files</summary>

* `differential_expression/RNA-Seq/`

  * `DESeq2_log2_transformed_counts.txt`: *log2(Normalised counts + 1)*

  * `DESeq2_normalized_counts.txt`: Normalised RNA-Seq counts.

  * `DESeq2_{control_vs_condition}_Adj_pvalue_distribution.pdf`: Histogram of Adj pvalues from `results(dds)` displaying the distribution of genes that reject the null hypothesis (padj <= 0.05).
  <p markdown="1" align="center">
  <img src="images/output/de/RNA-Seq/DESeq2_control_vs_melanoma_Adj_pvalue_distribution.png" alt="circRNA adj-p histogram" width="500">
  </p>

  * `DESeq2_{control_vs_condition}_down_regulated_differential_expression.txt`: DESeq2 `results()` output filtered to include down regulated genes (fold change <= -1, pvalue <= 0.05) in `condition` with respect to `control`.

  * `DESeq2_{control_vs_condition}_fold_change_distribution.pdf`: Histogram of fold-change values for differentially expressed genes.
  <p markdown="1" align="center">
  <img src="images/output/de/RNA-Seq/DESeq2_control_vs_lung_fold_change_distribution.png" alt="circRNA FC histogram" width="500">
  </p>

  * `DESeq2_{control_vs_condition}_heatmap.pdf`: Heatmap of all differentially expressed genes.
  <p markdown="1" align="center">
  <img src="images/output/de/RNA-Seq/DESeq2_control_vs_melanoma_heatmap.png" alt="circRNA heatmap" width="500">
  </p>

  * `DESeq2_{control_vs_condition}_MA_plot.pdf`: Plot of the relationship between intensity and difference between the contrast made by `DESeq2`.
  <p markdown="1" align="center">
  <img src="images/output/de/RNA-Seq/DESeq2_control_vs_lung_MA_plot.png" alt="circRNA heatmap" width="500">
  </p>

  * `DESeq2_{control_vs_condition}_pvalue_distribution.pdf`: Histogram of pvalues from `results(dds)` displaying the distribution of genes that reject the null hypothesis (pvalue <= 0.05).
  <p markdown="1" align="center">
  <img src="images/output/de/RNA-Seq/DESeq2_control_vs_lung_pvalue_distribution.png" alt="circRNA pval dist" width="500">
  </p>

  * `DESeq2_{condition_vs_control}_up_regulated_differential_expression.txt`: DEseq2 `results()` ouput filtered to include up regulated genes (fold change >= 1, pvalue <= 0.05) in `condition` with respect to `control`.

  * `DESeq2_{condition_vs_control}_volcano_plot.pdf`: Volcano plot of differentially expressed genes from DESeq2 `results()` using [EnhancedVolcano](https://www.bioconductor.org/packages/release/bioc/vignettes/EnhancedVolcano/inst/doc/EnhancedVolcano.html).
  <p markdown="1" align="center">
  <img src="images/output/de/RNA-Seq/DESeq2_control_vs_lung_volcano_plot.png" alt="circRNA volcano" width="500">
  </p>

</details>

Output directory of DESeq2 RNA-Seq differential expression analysis results. Up regulated, down regulated circRNAs and corresponding plots displaying expression patterns between the phenotypes in `condition` are written to this directory.

*Note:* The test dataset produces sparsely populated plots due to aggressive subsampling.<|MERGE_RESOLUTION|>--- conflicted
+++ resolved
@@ -1,8 +1,6 @@
 # nf-core/circrna: Output
 
 ## Introduction
-<<<<<<< HEAD
-=======
 
 This documentation describes the output of `nf-core/circrna` for an extended version of the test dataset which runs all 3 modules in the workflow: `circRNA discovery` , `miRNA prediction` and `differential expression` analysis of circular RNAs in RNA-Seq data.  
 
@@ -585,7 +583,6 @@
 *Note:* The test dataset produces sparsely populated plots due to aggressive subsampling.
 
 ### Boxplots
->>>>>>> 4bd5a043
 
 <details markdown="1">
 <summary>Output files</summary>
