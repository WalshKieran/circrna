/*
~~~~~~~~~~~~~~~~~~~~~~~~~~~~~~~~~~~~~~~~~~~~~~~~~~~~~~~~~~~~~~~~~~~~~~~~~~~~~~~~~~~~~~~~
    nf-core/circrna Nextflow config file
~~~~~~~~~~~~~~~~~~~~~~~~~~~~~~~~~~~~~~~~~~~~~~~~~~~~~~~~~~~~~~~~~~~~~~~~~~~~~~~~~~~~~~~~
    Default config options for all compute environments
----------------------------------------------------------------------------------------
*/

// Global default params, used in configs
// TODO: tidy up after workflow is running smoothly
params {

    // Input options
    input                      = null
    phenotype                  = null

    // workflow options
    module                     = 'circrna_discovery'
    tool                       = 'circexplorer2'
    bsj_reads                  = 0
    tool_filter                = 0
    duplicates_fun             = 'mean'
    exon_boundary              = 200
    gtf                        = null
    mature                     = null
    species                    = null
    skip_fastqc                = false
    save_reference             = true
    save_intermediates         = true

    // STAR
    chimJunctionOverhangMin    = 10
    alignSJDBoverhangMin       = 10
    chimSegmentMin             = 10
    sjdboverhang               = 100

    // MAPSPLICE
    seglen                     = 25
    min_intron                 = 20
    max_intron                 = 1000000
    min_map_len                = 40
    min_fusion_distance        = 200

    // BBDUK Options
    //TODO: remove bbduk params, using trimgalore now.
    skip_trimming              = false
    adapters                   = "${projectDir}/bin/adapters.fa"
    k                          = 12
    ktrim                      = 'r'
    hdist                      = 1
    trimq                      = 20
    qtrim                      = 'r'
    minlen                     = 30

    // References
    genome                     = null
    igenomes_base              = 's3://ngi-igenomes/igenomes'
    igenomes_ignore            = false
    bowtie                     = null
    bowtie2                    = null
    bwa                        = null
    fasta_fai                  = null
    segemehl                   = null
    star                       = null

    // MultiQC options
    multiqc_config             = null
    multiqc_title              = null
    multiqc_logo               = null
    max_multiqc_email_size     = '25.MB'
    multiqc_methods_description = null

    // Boilerplate options
    outdir                     = './results'
    tracedir                   = "${params.outdir}/pipeline_info"
    publish_dir_mode           = 'copy'
    email                      = null
    email_on_fail              = null
    plaintext_email            = false
    monochrome_logs            = false
    hook_url                   = null
    help                       = false
    version                    = false
    validate_params            = true
    show_hidden_params         = false
    schema_ignore_params       = 'genomes'
    enable_conda               = false


    // Config options
    custom_config_version      = 'master'
    custom_config_base         = "https://raw.githubusercontent.com/nf-core/configs/${params.custom_config_version}"
    config_profile_description = null
    config_profile_contact     = null
    config_profile_url         = null
    config_profile_name        = null


    // Max resource options
    // Defaults only, expecting to be overwritten
    max_memory                 = '128.GB'
    max_cpus                   = 16
    max_time                   = '240.h'

}

// Load base.config by default for all pipelines
includeConfig 'conf/base.config'

// Load nf-core custom profiles from different Institutions
try {
    includeConfig "${params.custom_config_base}/nfcore_custom.config"
} catch (Exception e) {
    System.err.println("WARNING: Could not load nf-core/config profiles: ${params.custom_config_base}/nfcore_custom.config")
}

// Load nf-core/circrna custom profiles from different institutions.
// Warning: Uncomment only if a pipeline-specific instititutional config already exists on nf-core/configs!
// try {
//   includeConfig "${params.custom_config_base}/pipeline/circrna.config"
// } catch (Exception e) {
//   System.err.println("WARNING: Could not load nf-core/config/circrna profiles: ${params.custom_config_base}/pipeline/circrna.config")
// }


profiles {
    debug { process.beforeScript = 'echo $HOSTNAME' }
    conda {
        params.enable_conda    = true
        conda.enabled          = true
        docker.enabled         = false
        singularity.enabled    = false
        podman.enabled         = false
        shifter.enabled        = false
        charliecloud.enabled   = false
    }
    mamba {
        params.enable_conda    = true
        conda.enabled          = true
        conda.useMamba         = true
        docker.enabled         = false
        singularity.enabled    = false
        podman.enabled         = false
        shifter.enabled        = false
        charliecloud.enabled   = false
    }
    docker {
        docker.enabled         = true
        docker.userEmulation   = true
        singularity.enabled    = false
        podman.enabled         = false
        shifter.enabled        = false
        charliecloud.enabled   = false
    }
    arm {
        docker.runOptions = '-u $(id -u):$(id -g) --platform=linux/amd64'
    }
    singularity {
        singularity.enabled    = true
        singularity.autoMounts = true
        docker.enabled         = false
        podman.enabled         = false
        shifter.enabled        = false
        charliecloud.enabled   = false
    }
    podman {
        podman.enabled         = true
        docker.enabled         = false
        singularity.enabled    = false
        shifter.enabled        = false
        charliecloud.enabled   = false
    }
    shifter {
        shifter.enabled        = true
        docker.enabled         = false
        singularity.enabled    = false
        podman.enabled         = false
        charliecloud.enabled   = false
    }
    charliecloud {
        charliecloud.enabled   = true
        docker.enabled         = false
        singularity.enabled    = false
        podman.enabled         = false
        shifter.enabled        = false
    }
    gitpod {
        executor.name          = 'local'
        executor.cpus          = 16
        executor.memory        = 60.GB
    }
    test      { includeConfig 'conf/test.config'      }
    test_full { includeConfig 'conf/test_full.config' }
}


// Load igenomes.config if required
if (!params.igenomes_ignore) {
    includeConfig 'conf/igenomes.config'
} else {
    params.genomes = [:]
}


// Export these variables to prevent local Python/R libraries from conflicting with those in the container
// The JULIA depot path has been adjusted to a fixed path `/usr/local/share/julia` that needs to be used for packages in the container.
// See https://apeltzer.github.io/post/03-julia-lang-nextflow/ for details on that. Once we have a common agreement on where to keep Julia packages, this is adjustable.

env {
    PYTHONNOUSERSITE = 1
    R_PROFILE_USER   = "/.Rprofile"
    R_ENVIRON_USER   = "/.Renviron"
    JULIA_DEPOT_PATH = "/usr/local/share/julia"
}

// Capture exit codes from upstream processes when piping
process.shell = ['/bin/bash', '-euo', 'pipefail']

def trace_timestamp = new java.util.Date().format( 'yyyy-MM-dd_HH-mm-ss')
timeline {
    enabled = true
    file    = "${params.tracedir}/execution_timeline_${trace_timestamp}.html"
}
report {
    enabled = true
    file    = "${params.tracedir}/execution_report_${trace_timestamp}.html"
}
trace {
    enabled = true
    file    = "${params.tracedir}/execution_trace_${trace_timestamp}.txt"
}
dag {
    enabled = true
    file    = "${params.tracedir}/pipeline_dag_${trace_timestamp}.html"
}

manifest {
    name            = 'nf-core/circrna'
    author          = """Barry Digby"""
    homePage        = 'https://github.com/nf-core/circrna'
    description     = """circRNA quantification, differential expression analysis and miRNA target prediction of RNA-Seq data"""
    mainScript      = 'main.nf'
<<<<<<< HEAD
    nextflowVersion = '!>=21.10.3'
    version = '1.0.0'
=======
    nextflowVersion = '!>=22.10.1'
    version         = '1.0.0'
>>>>>>> 5117d07d
    doi             = ''
}

// Load modules.config for DSL2 module specific options
includeConfig 'conf/modules.config'

// Function to ensure that resource requirements don't go beyond
// a maximum limit
def check_max(obj, type) {
    if (type == 'memory') {
        try {
            if (obj.compareTo(params.max_memory as nextflow.util.MemoryUnit) == 1)
                return params.max_memory as nextflow.util.MemoryUnit
            else
                return obj
        } catch (all) {
            println "   ### ERROR ###   Max memory '${params.max_memory}' is not valid! Using default value: $obj"
            return obj
        }
    } else if (type == 'time') {
        try {
            if (obj.compareTo(params.max_time as nextflow.util.Duration) == 1)
                return params.max_time as nextflow.util.Duration
            else
                return obj
        } catch (all) {
            println "   ### ERROR ###   Max time '${params.max_time}' is not valid! Using default value: $obj"
            return obj
        }
    } else if (type == 'cpus') {
        try {
            return Math.min( obj, params.max_cpus as int )
        } catch (all) {
            println "   ### ERROR ###   Max cpus '${params.max_cpus}' is not valid! Using default value: $obj"
            return obj
        }
    }
}<|MERGE_RESOLUTION|>--- conflicted
+++ resolved
@@ -240,13 +240,8 @@
     homePage        = 'https://github.com/nf-core/circrna'
     description     = """circRNA quantification, differential expression analysis and miRNA target prediction of RNA-Seq data"""
     mainScript      = 'main.nf'
-<<<<<<< HEAD
-    nextflowVersion = '!>=21.10.3'
-    version = '1.0.0'
-=======
     nextflowVersion = '!>=22.10.1'
     version         = '1.0.0'
->>>>>>> 5117d07d
     doi             = ''
 }
 
