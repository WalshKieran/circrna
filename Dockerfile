FROM nfcore/base:1.13.1
LABEL authors="Barry Digby" \
      description="Docker image containing all software requirements for the nf-core/circrna pipeline"

# install main packages:
RUN apt-get update; apt-get clean all;

RUN apt-get install --yes build-essential \
                          gcc-multilib \
                          apt-utils \
			                    curl \
                          perl \
                  			  zip \
                  			  unzip \
                          expat \
                          libexpat-dev

RUN apt-get install --yes cpanminus

RUN apt-get install --yes libxml-libxml-perl \
                  			  libxml-dom-xpath-perl \
                  			  libxml-libxml-simple-perl \
                  			  libxml-dom-perl

RUN cpanm CPAN::Meta Statistics::Lite Bio::TreeIO

# Install the conda environment
COPY environment.yml /
RUN conda env create --quiet -f /environment.yml && conda clean -a

# Add conda installation dir to PATH (instead of doing 'conda activate')
ENV PATH /opt/conda/envs/nf-core-circrna-1.0dev/bin:$PATH

# Dump the details of the installed packages to a file for posterity
<<<<<<< HEAD
RUN conda env export --name nf-core-circrna-1.0dev > nf-core-circrna-1.0dev.yml
=======
RUN conda env export --name nf-core-circrna-1.0dev > nf-core-circrna-1.0dev.yml

# comment CIRIquant line that attempts to run os.chmod()
RUN sed -i '126s/^/#/' /opt/conda/envs/nf-core-circrna-1.0dev/lib/python2.7/site-packages/CIRIquant/main.py

#find_circ
WORKDIR /usr/src/app
RUN wget --no-check-certificate http://www.circbase.org/download/find_circ.tar.gz
RUN tar -xvf find_circ.tar.gz
RUN cp *.py /opt/conda/envs/nf-core-circrna-1.0dev/bin

#circRNA_finder
RUN wget --no-check-certificate https://github.com/orzechoj/circRNA_finder/archive/v1.2.tar.gz
RUN tar -xvf v1.2.tar.gz
WORKDIR /usr/src/app/circRNA_finder-1.2
RUN cp *.pl /opt/conda/envs/nf-core-circrna-1.0dev/bin
RUN chmod 777 filterCirc.awk && cp filterCirc.awk /opt/conda/envs/nf-core-circrna-1.0dev/bin

## TargetScan Executables
RUN curl --output ./targetscan_70.zip http://www.targetscan.org/vert_72/vert_72_data_download/targetscan_70.zip
RUN unzip targetscan_70.zip
RUN curl --output ./targetscan_70_BL_PCT.zip http://www.targetscan.org/vert_72/vert_72_data_download/targetscan_70_BL_PCT.zip
RUN unzip targetscan_70_BL_PCT.zip
RUN curl --output ./TargetScan7_context_scores.zip http://www.targetscan.org/vert_72/vert_72_data_download/TargetScan7_context_scores.zip
RUN unzip TargetScan7_context_scores.zip
RUN chmod 777 targetscan_70.pl && mv targetscan_70.pl /opt/conda/envs/nf-core-circrna-1.0dev/bin
RUN chmod 777 TargetScan7_BL_PCT/targetscan_70_BL_bins.pl && mv TargetScan7_BL_PCT/targetscan_70_BL_bins.pl /opt/conda/envs/nf-core-circrna-1.0dev/bin
RUN chmod 777 TargetScan7_BL_PCT/targetscan_70_BL_PCT.pl && mv TargetScan7_BL_PCT/targetscan_70_BL_PCT.pl /opt/conda/envs/nf-core-circrna-1.0dev/bin
RUN chmod 777 TargetScan7_context_scores/targetscan_70_context_scores.pl && mv TargetScan7_context_scores/targetscan_70_context_scores.pl /opt/conda/envs/nf-core-circrna-1.0dev/bin
RUN chmod 777 TargetScan7_context_scores/targetscan_count_8mers.pl && mv TargetScan7_context_scores/targetscan_count_8mers.pl /opt/conda/envs/nf-core-circrna-1.0dev/bin

# Instruct R processes to use these empty files instead of clashing with a local version
RUN touch .Rprofile
RUN touch .Renviron
>>>>>>> 4bd5a043
<|MERGE_RESOLUTION|>--- conflicted
+++ resolved
@@ -32,9 +32,6 @@
 ENV PATH /opt/conda/envs/nf-core-circrna-1.0dev/bin:$PATH
 
 # Dump the details of the installed packages to a file for posterity
-<<<<<<< HEAD
-RUN conda env export --name nf-core-circrna-1.0dev > nf-core-circrna-1.0dev.yml
-=======
 RUN conda env export --name nf-core-circrna-1.0dev > nf-core-circrna-1.0dev.yml
 
 # comment CIRIquant line that attempts to run os.chmod()
@@ -68,5 +65,4 @@
 
 # Instruct R processes to use these empty files instead of clashing with a local version
 RUN touch .Rprofile
-RUN touch .Renviron
->>>>>>> 4bd5a043
+RUN touch .Renviron