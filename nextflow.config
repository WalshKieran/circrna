--- conflicted
+++ resolved
@@ -9,15 +9,13 @@
 params {
 
   // Workflow flags
-<<<<<<< HEAD
-  // TODO nf-core: Specify your pipeline's command line flags
   genome = false
   input = null
   input_paths = null
   single_end = false
   outdir = './results'
   publish_dir_mode = 'copy'
-=======
+
   outdir = 'results/'
   tool = 'ciriquant'
   genome_version = 'GRCh38'
@@ -81,8 +79,6 @@
   sjdbScore = 2
   winAnchorMultimapNmax = 999
 
->>>>>>> 4bd5a043
-
   // Boilerplate options
   multiqc_config = false
   email = false
@@ -126,7 +122,6 @@
 }
 
 profiles {
-<<<<<<< HEAD
   conda {
     docker.enabled = false
     singularity.enabled = false
@@ -135,9 +130,6 @@
     charliecloud = false
     process.conda = "$projectDir/environment.yml"
   }
-=======
-  conda { process.conda = "$baseDir/environment.yml" }
->>>>>>> 4bd5a043
   debug { process.beforeScript = 'echo $HOSTNAME' }
   docker {
     docker.enabled = true
