--- conflicted
+++ resolved
@@ -566,12 +566,8 @@
                     "description": "Maximum amount of memory that can be requested for any single job.",
                     "default": "128.GB",
                     "fa_icon": "fas fa-memory",
-<<<<<<< HEAD
                     "pattern": "^\\d+(\\.\\d+)?\\.?\\s*(K|M|G|T)?B$",
                     "hidden": true,
-=======
-                    "pattern": "^[\\d\\.]+\\s*.(K|M|G|T)?B$",
->>>>>>> c2e67a84
                     "help_text": "Use to set an upper-limit for the memory requirement for each process. Should be a string in the format integer-unit e.g. `--max_memory '8.GB'`"
                 },
                 "max_time": {
@@ -579,12 +575,8 @@
                     "description": "Maximum amount of time that can be requested for any single job.",
                     "default": "240.h",
                     "fa_icon": "far fa-clock",
-<<<<<<< HEAD
                     "pattern": "^(\\d+\\.?\\s*(s|m|h|day)\\s*)+$",
                     "hidden": true,
-=======
-                    "pattern": "^[\\d\\.]+\\.*(s|m|h|d)$",
->>>>>>> c2e67a84
                     "help_text": "Use to set an upper-limit for the time requirement for each process. Should be a string in the format integer-unit e.g. `--max_time '2.h'`"
                 }
             }
