--- conflicted
+++ resolved
@@ -2,86 +2,20 @@
 
 It is recommended that first time users run `nf-core/circrna` with the minimal test dataset either locally or on a HPC, referring to the [output documentation](https://nf-co.re/circrna/dev/output) before running a full analysis.
 
-<<<<<<< HEAD
-> _Documentation of pipeline parameters is generated automatically from the pipeline schema and can no longer be found in markdown files._
-
-## Introduction
-
-<!-- TODO nf-core: Add documentation about anything specific to running your pipeline. For general topics, please point to (and add to) the main nf-core website. -->
-
-## Samplesheet input
-
-You will need to create a samplesheet with information about the samples you would like to analyse before running the pipeline. Use this parameter to specify its location. It has to be a comma-separated file with 3 columns, and a header row as shown in the examples below.
-
-```console
---input '[path to samplesheet file]'
-```
-
-### Multiple runs of the same sample
-
-The `sample` identifiers have to be the same when you have re-sequenced the same sample more than once e.g. to increase sequencing depth. The pipeline will concatenate the raw reads before performing any downstream analysis. Below is an example for the same sample sequenced across 3 lanes:
-
-```console
-sample,fastq_1,fastq_2
-CONTROL_REP1,AEG588A1_S1_L002_R1_001.fastq.gz,AEG588A1_S1_L002_R2_001.fastq.gz
-CONTROL_REP1,AEG588A1_S1_L003_R1_001.fastq.gz,AEG588A1_S1_L003_R2_001.fastq.gz
-CONTROL_REP1,AEG588A1_S1_L004_R1_001.fastq.gz,AEG588A1_S1_L004_R2_001.fastq.gz
-```
-
-### Full samplesheet
-
-The pipeline will auto-detect whether a sample is single- or paired-end using the information provided in the samplesheet. The samplesheet can have as many columns as you desire, however, there is a strict requirement for the first 3 columns to match those defined in the table below.
-
-A final samplesheet file consisting of both single- and paired-end data may look something like the one below. This is for 6 samples, where `TREATMENT_REP3` has been sequenced twice.
-
-```console
-sample,fastq_1,fastq_2
-CONTROL_REP1,AEG588A1_S1_L002_R1_001.fastq.gz,AEG588A1_S1_L002_R2_001.fastq.gz
-CONTROL_REP2,AEG588A2_S2_L002_R1_001.fastq.gz,AEG588A2_S2_L002_R2_001.fastq.gz
-CONTROL_REP3,AEG588A3_S3_L002_R1_001.fastq.gz,AEG588A3_S3_L002_R2_001.fastq.gz
-TREATMENT_REP1,AEG588A4_S4_L003_R1_001.fastq.gz,
-TREATMENT_REP2,AEG588A5_S5_L003_R1_001.fastq.gz,
-TREATMENT_REP3,AEG588A6_S6_L003_R1_001.fastq.gz,
-TREATMENT_REP3,AEG588A6_S6_L004_R1_001.fastq.gz,
-```
-
-| Column         | Description                                                                                                                                                                            |
-|----------------|----------------------------------------------------------------------------------------------------------------------------------------------------------------------------------------|
-| `sample`       | Custom sample name. This entry will be identical for multiple sequencing libraries/runs from the same sample. Spaces in sample names are automatically converted to underscores (`_`). |
-| `fastq_1`      | Full path to FastQ file for Illumina short reads 1. File has to be gzipped and have the extension ".fastq.gz" or ".fq.gz".                                                             |
-| `fastq_2`      | Full path to FastQ file for Illumina short reads 2. File has to be gzipped and have the extension ".fastq.gz" or ".fq.gz".                                                             |
-
-An [example samplesheet](../assets/samplesheet.csv) has been provided with the pipeline.
+```bash
+nextflow run nf-core/circrna -profile test
+```
+
+Run the test dataset on a HPC:
+
+```bash
+nextflow run nf-core/circrna -profile test,<docker/singularity/podman/institute>
+```
 
 ## Running the pipeline
-=======
-```bash
-nextflow run nf-core/circrna -profile test
-```
->>>>>>> e36d8579
-
-Run the test dataset on a HPC:
-
-<<<<<<< HEAD
-```console
-nextflow run nf-core/circrna --input samplesheet.csv --genome GRCh37 -profile docker
-=======
-```bash
-nextflow run nf-core/circrna -profile test,<docker/singularity/podman/institute>
->>>>>>> e36d8579
-```
-
-## Running the pipeline
 
 A typical command for running the pipeline is as follows:
 
-<<<<<<< HEAD
-```console
-work            # Directory containing the nextflow working files
-results         # Finished results (configurable, see below)
-.nextflow_log   # Log file from Nextflow
-# Other nextflow hidden files, eg. history of pipeline runs and old logs.
-=======
 ```bash
 nextflow run nf-core/circrna \
   -profile <docker/singularity/podman/institute> \
@@ -89,7 +23,6 @@
   --input 'samples.csv' \
   --input_type 'fastq' \
   --phenotype 'phenotype.csv'
->>>>>>> e36d8579
 ```
 
 Where input files are specified via the command line and analysis-specific parameters are passed to the workflow via configuration profiles, further described in the profile [documentation](https://nf-co.re/circrna/dev/usage#profile).
@@ -412,7 +345,6 @@
     withName: STAR_ALIGN {
         memory = 100.GB
     }
-<<<<<<< HEAD
 }
 ```
 
@@ -454,49 +386,6 @@
 }
 ```
 
-=======
-}
-```
-
-> **NB:** We specify just the process name i.e. `STAR_ALIGN` in the config file and not the full task name string that is printed to screen in the error message or on the terminal whilst the pipeline is running i.e. `RNASEQ:ALIGN_STAR:STAR_ALIGN`. You may get a warning suggesting that the process selector isn't recognised but you can ignore that if the process name has been specified correctly. This is something that needs to be fixed upstream in core Nextflow.
-
-### Tool-specific options
-
-For the ultimate flexibility, we have implemented and are using Nextflow DSL2 modules in a way where it is possible for both developers and users to change tool-specific command-line arguments (e.g. providing an additional command-line argument to the `STAR_ALIGN` process) as well as publishing options (e.g. saving files produced by the `STAR_ALIGN` process that aren't saved by default by the pipeline). In the majority of instances, as a user you won't have to change the default options set by the pipeline developer(s), however, there may be edge cases where creating a simple custom config file can improve the behaviour of the pipeline if for example it is failing due to a weird error that requires setting a tool-specific parameter to deal with smaller / larger genomes.
-
-The command-line arguments passed to STAR in the `STAR_ALIGN` module are a combination of:
-
-* Mandatory arguments or those that need to be evaluated within the scope of the module, as supplied in the [`script`](https://github.com/nf-core/rnaseq/blob/4c27ef5610c87db00c3c5a3eed10b1d161abf575/modules/nf-core/software/star/align/main.nf#L49-L55) section of the module file.
-
-* An [`options.args`](https://github.com/nf-core/rnaseq/blob/4c27ef5610c87db00c3c5a3eed10b1d161abf575/modules/nf-core/software/star/align/main.nf#L56) string of non-mandatory parameters that is set to be empty by default in the module but can be overwritten when including the module in the sub-workflow / workflow context via the `addParams` Nextflow option.
-
-The nf-core/rnaseq pipeline has a sub-workflow (see [terminology](https://github.com/nf-core/modules#terminology)) specifically to align reads with STAR and to sort, index and generate some basic stats on the resulting BAM files using SAMtools. At the top of this file we import the `STAR_ALIGN` module via the Nextflow [`include`](https://github.com/nf-core/rnaseq/blob/4c27ef5610c87db00c3c5a3eed10b1d161abf575/subworkflows/nf-core/align_star.nf#L10) keyword and by default the options passed to the module via the `addParams` option are set as an empty Groovy map [here](https://github.com/nf-core/rnaseq/blob/4c27ef5610c87db00c3c5a3eed10b1d161abf575/subworkflows/nf-core/align_star.nf#L5); this in turn means `options.args` will be set to empty by default in the module file too. This is an intentional design choice and allows us to implement well-written sub-workflows composed of a chain of tools that by default run with the bare minimum parameter set for any given tool in order to make it much easier to share across pipelines and to provide the flexibility for users and developers to customise any non-mandatory arguments.
-
-When including the sub-workflow above in the main pipeline workflow we use the same `include` statement, however, we now have the ability to overwrite options for each of the tools in the sub-workflow including the [`align_options`](https://github.com/nf-core/rnaseq/blob/4c27ef5610c87db00c3c5a3eed10b1d161abf575/workflows/rnaseq.nf#L225) variable that will be used specifically to overwrite the optional arguments passed to the `STAR_ALIGN` module. In this case, the options to be provided to `STAR_ALIGN` have been assigned sensible defaults by the developer(s) in the pipeline's [`modules.config`](https://github.com/nf-core/rnaseq/blob/4c27ef5610c87db00c3c5a3eed10b1d161abf575/conf/modules.config#L70-L74) and can be accessed and customised in the [workflow context](https://github.com/nf-core/rnaseq/blob/4c27ef5610c87db00c3c5a3eed10b1d161abf575/workflows/rnaseq.nf#L201-L204) too before eventually passing them to the sub-workflow as a Groovy map called `star_align_options`. These options will then be propagated from `workflow -> sub-workflow -> module`.
-
-As mentioned at the beginning of this section it may also be necessary for users to overwrite the options passed to modules to be able to customise specific aspects of the way in which a particular tool is executed by the pipeline. Given that all of the default module options are stored in the pipeline's `modules.config` as a [`params` variable](https://github.com/nf-core/rnaseq/blob/4c27ef5610c87db00c3c5a3eed10b1d161abf575/conf/modules.config#L24-L25) it is also possible to overwrite any of these options via a custom config file.
-
-Say for example we want to append an additional, non-mandatory parameter (i.e. `--outFilterMismatchNmax 16`) to the arguments passed to the `STAR_ALIGN` module. Firstly, we need to copy across the default `args` specified in the [`modules.config`](https://github.com/nf-core/rnaseq/blob/4c27ef5610c87db00c3c5a3eed10b1d161abf575/conf/modules.config#L71) and create a custom config file that is a composite of the default `args` as well as the additional options you would like to provide. This is very important because Nextflow will overwrite the default value of `args` that you provide via the custom config.
-
-As you will see in the example below, we have:
-
-* appended `--outFilterMismatchNmax 16` to the default `args` used by the module.
-* changed the default `publish_dir` value to where the files will eventually be published in the main results directory.
-* appended `'bam':''` to the default value of `publish_files` so that the BAM files generated by the process will also be saved in the top-level results directory for the module. Note: `'out':'log'` means any file/directory ending in `out` will now be saved in a separate directory called `my_star_directory/log/`.
-
-```nextflow
-params {
-    modules {
-        'star_align' {
-            args          = "--quantMode TranscriptomeSAM --twopassMode Basic --outSAMtype BAM Unsorted --readFilesCommand zcat --runRNGseed 0 --outFilterMultimapNmax 20 --alignSJDBoverhangMin 1 --outSAMattributes NH HI AS NM MD --quantTranscriptomeBan Singleend --outFilterMismatchNmax 16"
-            publish_dir   = "my_star_directory"
-            publish_files = ['out':'log', 'tab':'log', 'bam':'']
-        }
-    }
-}
-```
-
->>>>>>> e36d8579
 ### Updating containers
 
 The [Nextflow DSL2](https://www.nextflow.io/docs/latest/dsl2.html) implementation of this pipeline uses one container per process which makes it much easier to maintain and update software dependencies. If for some reason you need to use a different version of a particular tool with the pipeline then you just need to identify the `process` name and override the Nextflow `container` definition for that process using the `withName` declaration. For example, in the [nf-core/viralrecon](https://nf-co.re/viralrecon) pipeline a tool called [Pangolin](https://github.com/cov-lineages/pangolin) has been used during the COVID-19 pandemic to assign lineages to SARS-CoV-2 genome sequenced samples. Given that the lineage assignments change quite frequently it doesn't make sense to re-release the nf-core/viralrecon everytime a new version of Pangolin has been released. However, you can override the default container used by the pipeline by creating a custom config file and passing it as a command-line argument via `-c custom.config`.
@@ -506,7 +395,6 @@
 3. Create the custom config accordingly:
 
     * For Docker:
-<<<<<<< HEAD
 
         ```nextflow
         process {
@@ -542,43 +430,6 @@
 
 In most cases, you will only need to create a custom config as a one-off but if you and others within your organisation are likely to be running nf-core pipelines regularly and need to use the same settings regularly it may be a good idea to request that your custom config file is uploaded to the `nf-core/configs` git repository. Before you do this please can you test that the config file works with your pipeline of choice using the `-c` parameter. You can then create a pull request to the `nf-core/configs` repository with the addition of your config file, associated documentation file (see examples in [`nf-core/configs/docs`](https://github.com/nf-core/configs/tree/master/docs)), and amending [`nfcore_custom.config`](https://github.com/nf-core/configs/blob/master/nfcore_custom.config) to include your custom profile.
 
-=======
-
-        ```nextflow
-        process {
-            withName: PANGOLIN {
-                container = 'quay.io/biocontainers/pangolin:3.0.5--pyhdfd78af_0'
-            }
-        }
-        ```
-
-    * For Singularity:
-
-        ```nextflow
-        process {
-            withName: PANGOLIN {
-                container = 'https://depot.galaxyproject.org/singularity/pangolin:3.0.5--pyhdfd78af_0'
-            }
-        }
-        ```
-
-    * For Conda:
-
-        ```nextflow
-        process {
-            withName: PANGOLIN {
-                conda = 'bioconda::pangolin=3.0.5'
-            }
-        }
-        ```
-
-> **NB:** If you wish to periodically update individual tool-specific results (e.g. Pangolin) generated by the pipeline then you must ensure to keep the `work/` directory otherwise the `-resume` ability of the pipeline will be compromised and it will restart from scratch.
-
-### nf-core/configs
-
-In most cases, you will only need to create a custom config as a one-off but if you and others within your organisation are likely to be running nf-core pipelines regularly and need to use the same settings regularly it may be a good idea to request that your custom config file is uploaded to the `nf-core/configs` git repository. Before you do this please can you test that the config file works with your pipeline of choice using the `-c` parameter. You can then create a pull request to the `nf-core/configs` repository with the addition of your config file, associated documentation file (see examples in [`nf-core/configs/docs`](https://github.com/nf-core/configs/tree/master/docs)), and amending [`nfcore_custom.config`](https://github.com/nf-core/configs/blob/master/nfcore_custom.config) to include your custom profile.
-
->>>>>>> e36d8579
 See the main [Nextflow documentation](https://www.nextflow.io/docs/latest/config.html) for more information about creating your own configuration files.
 
 If you have any questions or issues please send us a message on [Slack](https://nf-co.re/join/slack) on the [`#configs` channel](https://nfcore.slack.com/channels/configs).
