--- conflicted
+++ resolved
@@ -9,17 +9,12 @@
             "title": "Input/output options",
             "type": "object",
             "fa_icon": "fas fa-terminal",
-<<<<<<< HEAD
-            "description": "Define where the pipeline should find input data and save output data.",
-            "required": ["input", "outdir"],
-=======
             "description": "Define where the pipeline should find input data and write results.",
             "required": [
                 "input",
                 "input_type",
                 "outdir"
             ],
->>>>>>> e53ffd80
             "properties": {
                 "input": {
                     "type": "string",
@@ -38,13 +33,8 @@
                 },
                 "outdir": {
                     "type": "string",
-<<<<<<< HEAD
-                    "format": "directory-path",
-                    "description": "The output directory where the results will be saved. You have to use absolute paths to storage on Cloud infrastructure.",
-=======
                     "description": "The output directory where the results will be saved.",
                     "default": "./results",
->>>>>>> e53ffd80
                     "fa_icon": "fas fa-folder-open"
                 },
                 "phenotype": {
@@ -257,9 +247,6 @@
                     "default": "${projectDir}/bin/adapters.fa",
                     "pattern": "\\.(fa|fasta)$"
                 },
-<<<<<<< HEAD
-                "config_profile_name": {
-=======
                 "k": {
                     "type": "integer",
                     "fa_icon": "fab fa-kickstarter",
@@ -268,7 +255,6 @@
                     "help_text": "'k' specifies the kmer size to use (must be at most the length of the adapters). For example, `--k 32` removes all reads that have a 32 kmer match with the adapter sequences provided."
                 },
                 "ktrim": {
->>>>>>> e53ffd80
                     "type": "string",
                     "fa_icon": "fas fa-exchange-alt",
                     "description": "Which end of reads to perform kmer trimming",
@@ -488,9 +474,6 @@
                     "description": "Method used to save pipeline results to output directory.",
                     "help_text": "The Nextflow `publishDir` option specifies which intermediate files should be saved to the output directory. This option tells the pipeline what method should be used to move these files. See [Nextflow docs](https://www.nextflow.io/docs/latest/process.html#publishdir) for details.",
                     "fa_icon": "fas fa-copy",
-<<<<<<< HEAD
-                    "enum": ["symlink", "rellink", "link", "copy", "copyNoFollow", "move"],
-=======
                     "enum": [
                         "symlink",
                         "rellink",
@@ -505,7 +488,6 @@
                     "description": "Boolean whether to validate parameters against the schema at runtime",
                     "default": true,
                     "fa_icon": "fas fa-check-square",
->>>>>>> e53ffd80
                     "hidden": true
                 },
                 "name": {
@@ -589,13 +571,6 @@
                     "fa_icon": "fas fa-microchip",
                     "help_text": "Use to set an upper-limit for the CPU requirement for each process. Should be an integer e.g. `--max_cpus 1`"
                 },
-<<<<<<< HEAD
-                "enable_conda": {
-                    "type": "boolean",
-                    "description": "Run this workflow with Conda. You can also use '-profile conda' instead of providing this parameter.",
-                    "hidden": true,
-                    "fa_icon": "fas fa-bacon"
-=======
                 "max_memory": {
                     "type": "string",
                     "description": "Maximum amount of memory that can be requested for any single job.",
@@ -659,7 +634,6 @@
                     "type": "string",
                     "description": "Institutional config URL link.",
                     "fa_icon": "fas fa-users-cog"
->>>>>>> e53ffd80
                 }
             }
         }
