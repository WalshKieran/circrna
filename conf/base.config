/*
<<<<<<< HEAD
~~~~~~~~~~~~~~~~~~~~~~~~~~~~~~~~~~~~~~~~~~~~~~~~~~~~~~~~~~~~~~~~~~~~~~~~~~~~~~~~~~~~~~~~
    nf-core/circrna Nextflow base config file
~~~~~~~~~~~~~~~~~~~~~~~~~~~~~~~~~~~~~~~~~~~~~~~~~~~~~~~~~~~~~~~~~~~~~~~~~~~~~~~~~~~~~~~~
    A 'blank slate' config file, appropriate for general use on most high performance
    compute environments. Assumes that all software is installed and available on
    the PATH. Runs in `local` mode - all jobs will be run on the logged in environment.
----------------------------------------------------------------------------------------
*/
=======
 * -------------------------------------------------
 *  nf-core/circrna Nextflow base config file
 * -------------------------------------------------
 * A 'blank slate' config file, appropriate for general
 * use on most high performace compute environments.
 * Assumes that all software is installed and available
 * on the PATH. Runs in `local` mode - all jobs will be
 * run on the logged in environment.
 */
>>>>>>> e53ffd80

process {

  cpus = { check_max( 1 * task.attempt, 'cpus' ) }
  memory = { check_max( 7.GB * task.attempt, 'memory' ) }
  time = { check_max( 12.h * task.attempt, 'time' ) }

  errorStrategy = { task.exitStatus in [143,137,104,134,139] ? 'retry' : 'finish' }
  maxRetries = 1
  maxErrors = '-1'

<<<<<<< HEAD
    // Process-specific resource requirements
    // NOTE - Please try and re-use the labels below as much as possible.
    //        These labels are used and recognised by default in DSL2 files hosted on nf-core/modules.
    //        If possible, it would be nice to keep the same label naming convention when
    //        adding in your local modules too.
    // TODO nf-core: Customise requirements for specific processes.
    // See https://www.nextflow.io/docs/latest/config.html#config-process-selectors
    withLabel:process_low {
        cpus   = { check_max( 2     * task.attempt, 'cpus'    ) }
        memory = { check_max( 12.GB * task.attempt, 'memory'  ) }
        time   = { check_max( 4.h   * task.attempt, 'time'    ) }
    }
    withLabel:process_medium {
        cpus   = { check_max( 6     * task.attempt, 'cpus'    ) }
        memory = { check_max( 36.GB * task.attempt, 'memory'  ) }
        time   = { check_max( 8.h   * task.attempt, 'time'    ) }
    }
    withLabel:process_high {
        cpus   = { check_max( 12    * task.attempt, 'cpus'    ) }
        memory = { check_max( 72.GB * task.attempt, 'memory'  ) }
        time   = { check_max( 16.h  * task.attempt, 'time'    ) }
    }
    withLabel:process_long {
        time   = { check_max( 20.h  * task.attempt, 'time'    ) }
    }
    withLabel:process_high_memory {
        memory = { check_max( 200.GB * task.attempt, 'memory' ) }
    }
    withLabel:error_ignore {
        errorStrategy = 'ignore'
    }
    withLabel:error_retry {
        errorStrategy = 'retry'
        maxRetries    = 2
    }
    withName:CUSTOM_DUMPSOFTWAREVERSIONS {
        cache = false
    }
=======
  // Process-specific resource requirements
  // NOTE - Only one of the labels below are used in the fastqc process in the main script.
  //        If possible, it would be nice to keep the same label naming convention when
  //        adding in your processes.
  // TODO nf-core: Customise requirements for specific processes.
  // See https://www.nextflow.io/docs/latest/config.html#config-process-selectors
  withLabel:process_low {
    cpus = { check_max( 2 * task.attempt, 'cpus' ) }
    memory = { check_max( 14.GB * task.attempt, 'memory' ) }
    time = { check_max( 6.h * task.attempt, 'time' ) }
  }
  withLabel:process_medium {
    cpus = { check_max( 8 * task.attempt, 'cpus' ) }
    memory = { check_max( 42.GB * task.attempt, 'memory' ) }
    time = { check_max( 8.h * task.attempt, 'time' ) }
  }
  withLabel:process_high {
    cpus = { check_max( 16 * task.attempt, 'cpus' ) }
    memory = { check_max( 84.GB * task.attempt, 'memory' ) }
    time = { check_max( 16.h * task.attempt, 'time' ) }
  }
  withLabel:process_dcc {
    cpus = { check_max( 32 * task.attempt, 'cpus' ) }
    memory = { check_max( 110.GB * task.attempt, 'memory' ) }
    time = { check_max( 120.h * task.attempt, 'time' ) }
  }
  withLabel:process_long {
    time = { check_max( 24.h * task.attempt, 'time' ) }
  }
  withName:get_software_versions {
    cache = false
  }
  withLabel:py3{
    container = 'barryd237/py3:dev'
  }
>>>>>>> e53ffd80
}<|MERGE_RESOLUTION|>--- conflicted
+++ resolved
@@ -1,5 +1,4 @@
 /*
-<<<<<<< HEAD
 ~~~~~~~~~~~~~~~~~~~~~~~~~~~~~~~~~~~~~~~~~~~~~~~~~~~~~~~~~~~~~~~~~~~~~~~~~~~~~~~~~~~~~~~~
     nf-core/circrna Nextflow base config file
 ~~~~~~~~~~~~~~~~~~~~~~~~~~~~~~~~~~~~~~~~~~~~~~~~~~~~~~~~~~~~~~~~~~~~~~~~~~~~~~~~~~~~~~~~
@@ -8,17 +7,6 @@
     the PATH. Runs in `local` mode - all jobs will be run on the logged in environment.
 ----------------------------------------------------------------------------------------
 */
-=======
- * -------------------------------------------------
- *  nf-core/circrna Nextflow base config file
- * -------------------------------------------------
- * A 'blank slate' config file, appropriate for general
- * use on most high performace compute environments.
- * Assumes that all software is installed and available
- * on the PATH. Runs in `local` mode - all jobs will be
- * run on the logged in environment.
- */
->>>>>>> e53ffd80
 
 process {
 
@@ -30,7 +18,6 @@
   maxRetries = 1
   maxErrors = '-1'
 
-<<<<<<< HEAD
     // Process-specific resource requirements
     // NOTE - Please try and re-use the labels below as much as possible.
     //        These labels are used and recognised by default in DSL2 files hosted on nf-core/modules.
@@ -69,41 +56,7 @@
     withName:CUSTOM_DUMPSOFTWAREVERSIONS {
         cache = false
     }
-=======
-  // Process-specific resource requirements
-  // NOTE - Only one of the labels below are used in the fastqc process in the main script.
-  //        If possible, it would be nice to keep the same label naming convention when
-  //        adding in your processes.
-  // TODO nf-core: Customise requirements for specific processes.
-  // See https://www.nextflow.io/docs/latest/config.html#config-process-selectors
-  withLabel:process_low {
-    cpus = { check_max( 2 * task.attempt, 'cpus' ) }
-    memory = { check_max( 14.GB * task.attempt, 'memory' ) }
-    time = { check_max( 6.h * task.attempt, 'time' ) }
-  }
-  withLabel:process_medium {
-    cpus = { check_max( 8 * task.attempt, 'cpus' ) }
-    memory = { check_max( 42.GB * task.attempt, 'memory' ) }
-    time = { check_max( 8.h * task.attempt, 'time' ) }
-  }
-  withLabel:process_high {
-    cpus = { check_max( 16 * task.attempt, 'cpus' ) }
-    memory = { check_max( 84.GB * task.attempt, 'memory' ) }
-    time = { check_max( 16.h * task.attempt, 'time' ) }
-  }
-  withLabel:process_dcc {
-    cpus = { check_max( 32 * task.attempt, 'cpus' ) }
-    memory = { check_max( 110.GB * task.attempt, 'memory' ) }
-    time = { check_max( 120.h * task.attempt, 'time' ) }
-  }
-  withLabel:process_long {
-    time = { check_max( 24.h * task.attempt, 'time' ) }
-  }
-  withName:get_software_versions {
-    cache = false
-  }
-  withLabel:py3{
-    container = 'barryd237/py3:dev'
-  }
->>>>>>> e53ffd80
+    withLabel:py3 {
+        container = 'barryd237/py3:dev'
+    }
 }